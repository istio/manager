--- conflicted
+++ resolved
@@ -313,7 +313,24 @@
     importpath = "github.com/golang/sync",
 )
 
-<<<<<<< HEAD
+go_repository(
+    name = "org_golang_google_api",
+    commit = "48e49d1645e228d1c50c3d54fb476b2224477303",
+    importpath = "google.golang.org/api",
+)
+
+go_repository(
+    name = "com_github_googleapis_gax_go",
+    commit = "9af46dd5a1713e8b5cd71106287eba3cefdde50b",
+    importpath = "github.com/googleapis/gax-go",
+)
+
+go_repository(
+    name = "org_golang_google_genproto",
+    commit = "411e09b969b1170a9f0c467558eb4c4c110d9c77",
+    importpath = "google.golang.org/genproto",
+)
+
 new_go_repository(
     name = "com_github_hashicorp_go_rootcerts",
     commit = "6bb64b370b90e7ef1fa532be9e591a81c3493e00",
@@ -336,31 +353,6 @@
     name = "com_github_hashicorp_consul",
     commit = "f4360770d8e7b852e2d05835b583d20799e58133",
     importpath = "github.com/hashicorp/consul",
-)
-
-##
-## Proxy build rules
-##
-
-PROXY = "466a7346f3c2c2f3cbcb0f1a74d2cd9ac6a565fe"  # Jun 2, 2017
-=======
-go_repository(
-    name = "org_golang_google_api",
-    commit = "48e49d1645e228d1c50c3d54fb476b2224477303",
-    importpath = "google.golang.org/api",
-)
->>>>>>> e35f5d1e
-
-go_repository(
-    name = "com_github_googleapis_gax_go",
-    commit = "9af46dd5a1713e8b5cd71106287eba3cefdde50b",
-    importpath = "github.com/googleapis/gax-go",
-)
-
-go_repository(
-    name = "org_golang_google_genproto",
-    commit = "411e09b969b1170a9f0c467558eb4c4c110d9c77",
-    importpath = "google.golang.org/genproto",
 )
 
 ##

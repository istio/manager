--- conflicted
+++ resolved
@@ -478,11 +478,7 @@
     ],
 )
     """,
-<<<<<<< HEAD
-    commit = "c77e57cdaa2341e41115a8f0dbf18001ad5646c5",  # August 16, 2017
-=======
     commit = "846cbe55455f0b3b2ed742b52edc520cc94326a9",  # Aug 18, 2017
->>>>>>> 24504e6c
     remote = "https://github.com/istio/api.git",
 )
 

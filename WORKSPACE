workspace(name = "com_github_istio_pilot")

git_repository(
    name = "io_bazel_rules_go",
    commit = "ec640f0c017a04594695f76bb4531d8769b2c27b",  # Jul 21, 2017
    remote = "https://github.com/bazelbuild/rules_go.git",
)

load("@io_bazel_rules_go//go:def.bzl", "go_repositories", "go_repository")

go_repositories()

##
## Kubernetes dependencies
##

go_repository(
    name = "com_google_cloud_go",
    commit = "57377bad3486b37af17b47230a61603794c798ae",
    importpath = "cloud.google.com/go",
)

go_repository(
    name = "com_github_PuerkitoBio_purell",
    commit = "8a290539e2e8629dbc4e6bad948158f790ec31f4",
    importpath = "github.com/PuerkitoBio/purell",
)

go_repository(
    name = "com_github_PuerkitoBio_urlesc",
    commit = "5bd2802263f21d8788851d5305584c82a5c75d7e",
    importpath = "github.com/PuerkitoBio/urlesc",
)

go_repository(
    name = "com_github_coreos_go_oidc",
    commit = "c797a55f1c1001ec3169f1d0fbb4c5523563bec6",
    importpath = "github.com/coreos/go-oidc",
)

go_repository(
    name = "com_github_coreos_pkg",
    commit = "1c941d73110817a80b9fa6e14d5d2b00d977ce2a",  # darwin build: delete shell file called build
    importpath = "github.com/coreos/pkg",
)

go_repository(
    name = "com_github_davecgh_go_spew",
    commit = "5215b55f46b2b919f50a1df0eaa5886afe4e3b3d",
    importpath = "github.com/davecgh/go-spew",
)

go_repository(
    name = "com_github_docker_distribution",
    commit = "cd27f179f2c10c5d300e6d09025b538c475b0d51",
    importpath = "github.com/docker/distribution",
)

go_repository(
    name = "com_github_emicklei_go_restful",
    commit = "09691a3b6378b740595c1002f40c34dd5f218a22",
    importpath = "github.com/emicklei/go-restful",
)

go_repository(
    name = "com_github_ghodss_yaml",
    commit = "73d445a93680fa1a78ae23a5839bad48f32ba1ee",
    importpath = "github.com/ghodss/yaml",
)

go_repository(
    name = "com_github_go_openapi_jsonpointer",
    commit = "46af16f9f7b149af66e5d1bd010e3574dc06de98",
    importpath = "github.com/go-openapi/jsonpointer",
)

go_repository(
    name = "com_github_go_openapi_jsonreference",
    commit = "13c6e3589ad90f49bd3e3bbe2c2cb3d7a4142272",
    importpath = "github.com/go-openapi/jsonreference",
)

go_repository(
    name = "com_github_go_openapi_spec",
    commit = "6aced65f8501fe1217321abf0749d354824ba2ff",
    importpath = "github.com/go-openapi/spec",
)

go_repository(
    name = "com_github_go_openapi_swag",
    commit = "1d0bd113de87027671077d3c71eb3ac5d7dbba72",
    importpath = "github.com/go-openapi/swag",
)

go_repository(
    name = "com_github_gogo_protobuf",
    commit = "e18d7aa8f8c624c915db340349aad4c49b10d173",
    importpath = "github.com/gogo/protobuf",
)

go_repository(
    name = "com_github_golang_glog",
    commit = "44145f04b68cf362d9c4df2182967c2275eaefed",
    importpath = "github.com/golang/glog",
)

go_repository(
    name = "com_github_golang_groupcache",
    commit = "02826c3e79038b59d737d3b1c0a1d937f71a4433",
    importpath = "github.com/golang/groupcache",
)

go_repository(
    name = "com_github_google_gofuzz",
    commit = "44d81051d367757e1c7c6a5a86423ece9afcf63c",
    importpath = "github.com/google/gofuzz",
)

go_repository(
    name = "com_github_howeyc_fsnotify",
    commit = "f0c08ee9c60704c1879025f2ae0ff3e000082c13",
    importpath = "github.com/howeyc/fsnotify",
)

go_repository(
    name = "com_github_howeyc_gopass",
    commit = "3ca23474a7c7203e0a0a070fd33508f6efdb9b3d",
    importpath = "github.com/howeyc/gopass",
)

go_repository(
    name = "com_github_imdario_mergo",
    commit = "6633656539c1639d9d78127b7d47c622b5d7b6dc",
    importpath = "github.com/imdario/mergo",
)

go_repository(
    name = "com_github_jonboulle_clockwork",
    commit = "72f9bd7c4e0c2a40055ab3d0f09654f730cce982",
    importpath = "github.com/jonboulle/clockwork",
)

go_repository(
    name = "com_github_juju_ratelimit",
    commit = "77ed1c8a01217656d2080ad51981f6e99adaa177",
    importpath = "github.com/juju/ratelimit",
)

go_repository(
    name = "com_github_mailru_easyjson",
    commit = "d5b7844b561a7bc640052f1b935f7b800330d7e0",
    importpath = "github.com/mailru/easyjson",
)

go_repository(
    name = "com_github_pmezard_go_difflib",
    commit = "d8ed2627bdf02c080bf22230dbb337003b7aba2d",
    importpath = "github.com/pmezard/go-difflib",
)

go_repository(
    name = "com_github_spf13_pflag",
    commit = "9ff6c6923cfffbcd502984b8e0c80539a94968b7",
    importpath = "github.com/spf13/pflag",
)

go_repository(
    name = "com_github_stretchr_testify",
    commit = "e3a8ff8ce36581f87a15341206f205b1da467059",
    importpath = "github.com/stretchr/testify",
)

go_repository(
    name = "com_github_ugorji_go",
    commit = "ded73eae5db7e7a0ef6f55aace87a2873c5d2b74",
    importpath = "github.com/ugorji/go",
)

go_repository(
    name = "org_golang_x_crypto",
    commit = "d172538b2cfce0c13cee31e647d0367aa8cd2486",
    importpath = "golang.org/x/crypto",
)

go_repository(
    name = "org_golang_x_net",
    commit = "e90d6d0afc4c315a0d87a568ae68577cc15149a0",
    importpath = "golang.org/x/net",
)

go_repository(
    name = "org_golang_x_oauth2",
    commit = "3c3a985cb79f52a3190fbc056984415ca6763d01",
    importpath = "golang.org/x/oauth2",
)

go_repository(
    name = "org_golang_x_time",
    commit = "8be79e1e0910c292df4e79c241bb7e8f7e725959",
    importpath = "golang.org/x/time",
)

go_repository(
    name = "org_golang_x_sys",
    commit = "8f0908ab3b2457e2e15403d3697c9ef5cb4b57a9",
    importpath = "golang.org/x/sys",
)

go_repository(
    name = "org_golang_x_text",
    build_file_name = "BUILD.bazel",  # darwin build: case insensitive file system problem
    commit = "2910a502d2bf9e43193af9d68ca516529614eed3",
    importpath = "golang.org/x/text",
)

go_repository(
    name = "org_golang_google_appengine",
    commit = "4f7eeb5305a4ba1966344836ba4af9996b7b4e05",
    importpath = "google.golang.org/appengine",
)

go_repository(
    name = "in_gopkg_inf_v0",
    commit = "3887ee99ecf07df5b447e9b00d9c0b2adaa9f3e4",
    importpath = "gopkg.in/inf.v0",
)

go_repository(
    name = "in_gopkg_yaml_v2",
    commit = "53feefa2559fb8dfa8d81baad31be332c97d6c77",
    importpath = "gopkg.in/yaml.v2",
)

go_repository(
    name = "io_k8s_apimachinery",
    commit = "20e10d54608f05c3059443a6c0afb9979641e88d",
    importpath = "k8s.io/apimachinery",
)

go_repository(
    name = "io_k8s_client_go",
    commit = "4e221f82e2ad6e61bd6190602de9c3400d79f1aa",  # Apr 4, 2017
    importpath = "k8s.io/client-go",
)

go_repository(
    name = "com_github_pkg_errors",
    commit = "a22138067af1c4942683050411a841ade67fe1eb",
    importpath = "github.com/pkg/errors",
)

go_repository(
    name = "io_k8s_ingress",
    commit = "7f3763590a681011eedc4b14a80a97240dea644c",
    importpath = "k8s.io/ingress",
)

##
## Go dependencies
##

<<<<<<< HEAD
new_go_repository(
    name = "com_github_xeipuuv_gojsonschema",
    commit = "0c8571ac0ce161a5feb57375a9cdf148c98c0f70",
    importpath = "github.com/xeipuuv/gojsonschema",
)

new_go_repository(
    name = "com_github_pborman_uuid",
    commit = "1b00554d822231195d1babd97ff4a781231955c9",
    importpath = "github.com/pborman/uuid",
)

new_go_repository(
    name = "com_github_blang_semver",
    commit = "4a1e882c79dcf4ec00d2e29fac74b9c8938d5052",
    importpath = "github.com/blang/semver",
)

new_go_repository(
    name = "com_github_pelletier_go_buffruneio",
    commit = "c37440a7cf42ac63b919c752ca73a85067e05992",
    importpath = "github.com/pelletier/go-buffruneio",
)

new_go_repository(
    name = "com_github_pelletier_go_toml",
    commit = "fe7536c3dee2596cdd23ee9976a17c22bdaae286",
    importpath = "github.com/pelletier/go-toml",
)

new_go_repository(
    name = "com_github_dgrijalva_jwt_go",
    commit = "8c45ba33b0a495057cba9985cd5dd1a3803ac7b4",
    importpath = "github.com/dgrijalva/jwt-go",
)

new_go_repository(
    name = "com_github_nicksnyder_go_i18n",
    commit = "3e70a1a463008cea6726380c908b1a6a8bdf7b24",
    importpath = "github.com/nicksnyder/go-i18n",
)

new_go_repository(
    name = "com_github_rcrowley_go_metrics",
    commit = "1f30fe9094a513ce4c700b9a54458bbb0c96996c",
    importpath = "github.com/rcrowley/go-metrics",
)

new_go_repository(
    name = "com_github_garyburd_redigo",
    commit = "95d11dba2d44531bdb8022752b98912baafae03a",
    importpath = "github.com/garyburd/redigo",
)

new_go_repository(
    name = "com_github_xeipuuv_gojsonpointer",
    commit = "6fe8760cad3569743d51ddbb243b26f8456742dc",
    importpath = "github.com/xeipuuv/gojsonpointer",
)

new_go_repository(
    name = "com_github_xeipuuv_gojsonreference",
    commit = "e02fc20de94c78484cd5ffb007f8af96be030a45",
    importpath = "github.com/xeipuuv/gojsonreference",
)

new_go_repository(
    name = "com_github_ant0ine_go_json_rest",
    commit = "4602b00d2caab423578a3094c68137dcc1eb2051",
    importpath = "github.com/ant0ine/go-json-rest",
)

new_go_repository(
    name = "com_github_miekg_dns",
    commit = "e78414ef75607394ad7d917824f07f381df2eafa",
    importpath = "github.com/miekg/dns",
)

new_go_repository(
    name = "com_github_urfave_cli",
    commit = "cf33a9befefdd6c6ea1a236ab6d546e797a62cbf",
    importpath = "github.com/urfave/cli",
)

new_go_repository(
    name = "com_github_Sirupsen_logrus",
    commit = "418b41d23a1bf978c06faea5313ba194650ac088",
    importpath = "github.com/Sirupsen/logrus",
)

new_go_repository(
=======
go_repository(
>>>>>>> e502d9b8
    name = "com_github_satori_go_uuid",
    commit = "5bf94b69c6b68ee1b541973bb8e1144db23a194b",
    importpath = "github.com/satori/go.uuid",
)

go_repository(
    name = "com_github_hashicorp_errwrap",
    commit = "7554cd9344cec97297fa6649b055a8c98c2a1e55",
    importpath = "github.com/hashicorp/errwrap",
)

go_repository(
    name = "com_github_hashicorp_go_multierror",
    commit = "8484912a3b9987857bac52e0c5fec2b95f419628",
    importpath = "github.com/hashicorp/go-multierror",
)

go_repository(
    name = "com_github_spf13_cobra",
    commit = "9c28e4bbd74e5c3ed7aacbc552b2cab7cfdfe744",
    importpath = "github.com/spf13/cobra",
)

go_repository(
    name = "com_github_inconshreveable_mousetrap",
    commit = "76626ae9c91c4f2a10f34cad8ce83ea42c93bb75",
    importpath = "github.com/inconshreveable/mousetrap",
)

go_repository(
    name = "com_github_cpuguy83_go_md2man",
    commit = "648eed146d3f3beacb64063cd0daae908015eebd",  # Mar 19, 2017 (no releases)
    importpath = "github.com/cpuguy83/go-md2man",
)

go_repository(
    name = "com_github_russross_blackfriday",
    commit = "35eb537633d9950afc8ae7bdf0edb6134584e9fc",  # Mar 19, 2017 (no releases)
    importpath = "github.com/russross/blackfriday",
)

go_repository(
    name = "com_github_shurcooL_sanitized_anchor_name",
    commit = "10ef21a441db47d8b13ebcc5fd2310f636973c77",  # Mar 19, 2017 (no releases)
    importpath = "github.com/shurcooL/sanitized_anchor_name",
)

go_repository(
    name = "com_github_golang_sync",
    commit = "450f422ab23cf9881c94e2db30cac0eb1b7cf80c",
    importpath = "github.com/golang/sync",
)

go_repository(
    name = "org_golang_google_api",
    commit = "48e49d1645e228d1c50c3d54fb476b2224477303",
    importpath = "google.golang.org/api",
)

go_repository(
    name = "com_github_googleapis_gax_go",
    commit = "9af46dd5a1713e8b5cd71106287eba3cefdde50b",
    importpath = "github.com/googleapis/gax-go",
)

go_repository(
    name = "org_golang_google_genproto",
    commit = "411e09b969b1170a9f0c467558eb4c4c110d9c77",
    importpath = "google.golang.org/genproto",
)

##
## Proxy image
##

ISTIO_PROXY_BUCKET = "9a1bae7a5d947bb81a4898fbd171d129aeb04c52"

http_file(
    name = "envoy_binary",
    url = "https://storage.googleapis.com/istio-build/proxy/envoy-debug-" + ISTIO_PROXY_BUCKET + ".tar.gz",
)

##
## Protobuf codegen rules
##

# Note: do not use go_proto_repositories since it has old versions of protobuf and grpc-go

go_repository(
    name = "com_github_golang_protobuf",
    commit = "8ee79997227bf9b34611aee7946ae64735e6fd93",
    importpath = "github.com/golang/protobuf",
)

http_archive(
    name = "com_github_google_protobuf",
    sha256 = "2a25c2b71c707c5552ec9afdfb22532a93a339e1ca5d38f163fe4107af08c54c",
    strip_prefix = "protobuf-3.2.0",
    url = "https://github.com/google/protobuf/archive/v3.2.0.tar.gz",
)

go_repository(
    name = "org_golang_google_grpc",
    commit = "8050b9cbc271307e5a716a9d782803d09b0d6f2d",  # v1.2.1
    importpath = "google.golang.org/grpc",
)


new_git_repository(
    name = "io_istio_api",
    build_file_content = """
load("@io_bazel_rules_go//go:def.bzl", "go_prefix")
load("@io_bazel_rules_go//proto:go_proto_library.bzl", "go_proto_library")
package(default_visibility = ["//visibility:public"])
go_prefix("istio.io/api/proxy/v1/config")
go_proto_library(
    name = "go_default_library",
    srcs = glob(["proxy/v1/config/*.proto"]),
    deps = [
        "@com_github_golang_protobuf//ptypes/any:go_default_library",
        "@com_github_golang_protobuf//ptypes/duration:go_default_library",
        "@com_github_golang_protobuf//ptypes/wrappers:go_default_library",
    ],
)
    """,
    commit = "af5afdafc95826a5716facc2ea025f1e27bb8225",  # June 8, 2017
    remote = "https://github.com/istio/api.git",
)

GOOGLEAPIS_BUILD_FILE = """
package(default_visibility = ["//visibility:public"])

load("@io_bazel_rules_go//go:def.bzl", "go_prefix")
load("@io_bazel_rules_go//proto:go_proto_library.bzl", "go_proto_library")
go_prefix("github.com/googleapis/googleapis/google/rpc")

go_proto_library(
    name = "go_default_library",
    srcs = [
          "google/rpc/code.proto",
          "google/rpc/error_details.proto",
          "google/rpc/status.proto",
    ],
    deps = [
          "@com_github_golang_protobuf//ptypes/any:go_default_library",
          "@com_github_golang_protobuf//ptypes/duration:go_default_library",
          "@com_github_golang_protobuf//ptypes/wrappers:go_default_library",
    ],
)
"""

new_git_repository(
    name = "com_github_googleapis_googleapis",
    build_file_content = GOOGLEAPIS_BUILD_FILE,
    commit = "13ac2436c5e3d568bd0e938f6ed58b77a48aba15",  # Oct 21, 2016 (only release pre-dates sha)
    remote = "https://github.com/googleapis/googleapis.git",
)

new_go_repository(
    name = "com_github_amalgam8_amalgam8",
    commit = "7fb7317dbb3fe61570e9811418ee53a7184e523a",
    importpath = "github.com/kimikowang/istio_vms",
)

##
## Mock codegen rules
##

go_repository(
    name = "com_github_golang_mock",
    commit = "bd3c8e81be01eef76d4b503f5e687d2d1354d2d9",
    importpath = "github.com/golang/mock",
)

##
## Testing
##

git_repository(
    name = "com_github_istio_test_infra",
    commit = "9a3ac467ba862432c75e42cecff7aa5c2980e3b8",  # Jun 18, 2017
    remote = "https://github.com/istio/test-infra.git",
)<|MERGE_RESOLUTION|>--- conflicted
+++ resolved
@@ -259,101 +259,7 @@
 ## Go dependencies
 ##
 
-<<<<<<< HEAD
-new_go_repository(
-    name = "com_github_xeipuuv_gojsonschema",
-    commit = "0c8571ac0ce161a5feb57375a9cdf148c98c0f70",
-    importpath = "github.com/xeipuuv/gojsonschema",
-)
-
-new_go_repository(
-    name = "com_github_pborman_uuid",
-    commit = "1b00554d822231195d1babd97ff4a781231955c9",
-    importpath = "github.com/pborman/uuid",
-)
-
-new_go_repository(
-    name = "com_github_blang_semver",
-    commit = "4a1e882c79dcf4ec00d2e29fac74b9c8938d5052",
-    importpath = "github.com/blang/semver",
-)
-
-new_go_repository(
-    name = "com_github_pelletier_go_buffruneio",
-    commit = "c37440a7cf42ac63b919c752ca73a85067e05992",
-    importpath = "github.com/pelletier/go-buffruneio",
-)
-
-new_go_repository(
-    name = "com_github_pelletier_go_toml",
-    commit = "fe7536c3dee2596cdd23ee9976a17c22bdaae286",
-    importpath = "github.com/pelletier/go-toml",
-)
-
-new_go_repository(
-    name = "com_github_dgrijalva_jwt_go",
-    commit = "8c45ba33b0a495057cba9985cd5dd1a3803ac7b4",
-    importpath = "github.com/dgrijalva/jwt-go",
-)
-
-new_go_repository(
-    name = "com_github_nicksnyder_go_i18n",
-    commit = "3e70a1a463008cea6726380c908b1a6a8bdf7b24",
-    importpath = "github.com/nicksnyder/go-i18n",
-)
-
-new_go_repository(
-    name = "com_github_rcrowley_go_metrics",
-    commit = "1f30fe9094a513ce4c700b9a54458bbb0c96996c",
-    importpath = "github.com/rcrowley/go-metrics",
-)
-
-new_go_repository(
-    name = "com_github_garyburd_redigo",
-    commit = "95d11dba2d44531bdb8022752b98912baafae03a",
-    importpath = "github.com/garyburd/redigo",
-)
-
-new_go_repository(
-    name = "com_github_xeipuuv_gojsonpointer",
-    commit = "6fe8760cad3569743d51ddbb243b26f8456742dc",
-    importpath = "github.com/xeipuuv/gojsonpointer",
-)
-
-new_go_repository(
-    name = "com_github_xeipuuv_gojsonreference",
-    commit = "e02fc20de94c78484cd5ffb007f8af96be030a45",
-    importpath = "github.com/xeipuuv/gojsonreference",
-)
-
-new_go_repository(
-    name = "com_github_ant0ine_go_json_rest",
-    commit = "4602b00d2caab423578a3094c68137dcc1eb2051",
-    importpath = "github.com/ant0ine/go-json-rest",
-)
-
-new_go_repository(
-    name = "com_github_miekg_dns",
-    commit = "e78414ef75607394ad7d917824f07f381df2eafa",
-    importpath = "github.com/miekg/dns",
-)
-
-new_go_repository(
-    name = "com_github_urfave_cli",
-    commit = "cf33a9befefdd6c6ea1a236ab6d546e797a62cbf",
-    importpath = "github.com/urfave/cli",
-)
-
-new_go_repository(
-    name = "com_github_Sirupsen_logrus",
-    commit = "418b41d23a1bf978c06faea5313ba194650ac088",
-    importpath = "github.com/Sirupsen/logrus",
-)
-
-new_go_repository(
-=======
-go_repository(
->>>>>>> e502d9b8
+go_repository(
     name = "com_github_satori_go_uuid",
     commit = "5bf94b69c6b68ee1b541973bb8e1144db23a194b",
     importpath = "github.com/satori/go.uuid",

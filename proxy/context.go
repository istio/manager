--- conflicted
+++ resolved
@@ -44,16 +44,6 @@
 	Mesh *proxyconfig.ProxyMeshConfig
 }
 
-// Node defines the proxy attributes used by xDS identification
-type Node struct {
-	// Type specifies the node type
-	Type NodeType
-
-<<<<<<< HEAD
-	// ServiceNode encodes the role information into a string
-	ServiceNode() string
-}
-
 // ServiceRegistry defines underlying platform supporting service regisgtry
 type ServiceRegistry string
 
@@ -64,14 +54,13 @@
 	ConsulRegistry ServiceRegistry = "Consul"
 )
 
-// Sidecar defines the sidecar proxy role
-type Sidecar struct {
+// Node defines the proxy attributes used by xDS identification
+type Node struct {
+	// Type specifies the node type
+	Type NodeType
+
 	// IPAddress is the IP address of the proxy used to identify it and its
 	// co-located service instances. Example: "10.60.1.6"
-=======
-	// IPAddress is the IP address of the proxy used to identify its co-located
-	// service instances. Example: "10.60.1.6"
->>>>>>> bbb70d97
 	IPAddress string
 
 	// ID is the unique platform-specific sidecar proxy ID

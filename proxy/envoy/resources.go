--- conflicted
+++ resolved
@@ -88,11 +88,7 @@
 	RedisProxyFilter = "redis_proxy"
 
 	// RedisDefaultOpTimeout is the op timeout used for Redis Proxy filter
-<<<<<<< HEAD
-	// Currently it is set to 30ms
-=======
 	// Currently it is set to 30s (conversion happens in the filter)
->>>>>>> d2b0cedf
 	// TODO - Allow this to be configured.
 	RedisDefaultOpTimeout = 30 * time.Second
 

// Copyright 2017 Istio Authors
//
// Licensed under the Apache License, Version 2.0 (the "License");
// you may not use this file except in compliance with the License.
// You may obtain a copy of the License at
//
//     http://www.apache.org/licenses/LICENSE-2.0
//
// Unless required by applicable law or agreed to in writing, software
// distributed under the License is distributed on an "AS IS" BASIS,
// WITHOUT WARRANTIES OR CONDITIONS OF ANY KIND, either express or implied.
// See the License for the specific language governing permissions and
// limitations under the License.

package envoy

import (
	"sort"
	"time"

	"github.com/golang/glog"
	"github.com/golang/protobuf/ptypes"
	"github.com/golang/protobuf/ptypes/duration"

	proxyconfig "istio.io/api/proxy/v1/config"
	"istio.io/manager/model"
)

<<<<<<< HEAD
// MeshConfig defines proxy mesh variables
type MeshConfig struct {
	// EgressProxyAddress for egress proxy service
	EgressProxyAddress string

	// DiscoveryAddress is the DNS address for Envoy discovery service
	DiscoveryAddress string

	// MixerAddress is the authority address for Istio Mixer service (HOST:PORT)
	MixerAddress string

	// ProxyPort is the Envoy proxy port
	ProxyPort int

	// AdminPort is the administrative interface port
	AdminPort int

	// Envoy binary path
	BinaryPath string

	// Envoy config root path
	ConfigPath string

	// Whether Envoy enforces auth for proxy-proxy traffic
	EnableAuth bool

	// The path for auth config files
	AuthConfigPath string

	// DrainTimeSeconds is the duration of the grace period to drain connections
	// from an older proxy instance
	DrainTimeSeconds int

	// ParentShutdownTimeSeconds is the duration to wait to shutdown the older
	// proxy instance
	ParentShutdownTimeSeconds int
=======
const (
	// DefaultAccessLog is the name of the log channel (stdout in docker environment)
	DefaultAccessLog = "/dev/stdout"
>>>>>>> 28271de6

	// DefaultLbType defines the default load balancer policy
	DefaultLbType = LbTypeRoundRobin

<<<<<<< HEAD
	// DiscoveryRefreshDelay is the average delay Envoy uses between
	// fetches to the SDS/CDS/RDS APIs.
	DiscoveryRefreshDelay time.Duration
}

var (
	// DefaultMeshConfig configuration
	DefaultMeshConfig = &MeshConfig{
		EgressProxyAddress:        "istio-egress:80",
		DiscoveryAddress:          "manager:8080",
		MixerAddress:              "mixer:9091",
		ProxyPort:                 15001,
		AdminPort:                 15000,
		BinaryPath:                "/usr/local/bin/envoy",
		ConfigPath:                "/etc/envoy",
		EnableAuth:                false,
		AuthConfigPath:            "/etc/certs",
		DrainTimeSeconds:          30,
		ParentShutdownTimeSeconds: 45,
		IstioServiceCluster:       "istio-proxy",
		DiscoveryRefreshDelay:     1000 * time.Millisecond,
	}
)
=======
	// RDSName is the name of RDS cluster
	RDSName = "rds"
>>>>>>> 28271de6

	// LbTypeRoundRobin is the name for roundrobin LB
	LbTypeRoundRobin = "round_robin"
<<<<<<< HEAD
	RDSName          = "rds"
	StrictDNSType    = "strict_dns"
=======
>>>>>>> 28271de6

	// HTTPConnectionManager is the name of HTTP filter.
	HTTPConnectionManager = "http_connection_manager"

	// TCPProxyFilter is the name of the TCP Proxy network filter.
	TCPProxyFilter = "tcp_proxy"

	// HeaderURI is URI HTTP header
	HeaderURI = "uri"

	// WildcardAddress binds to all IP addresses
	WildcardAddress = "0.0.0.0"
)

var (
	// DefaultMeshConfig configuration
	DefaultMeshConfig = proxyconfig.ProxyMeshConfig{
		DiscoveryAddress: "manager:8080",

		ProxyListenPort:        15001,
		ProxyAdminPort:         15000,
		DrainDuration:          ptypes.DurationProto(2 * time.Second),
		ParentShutdownDuration: ptypes.DurationProto(3 * time.Second),
		DiscoveryRefreshDelay:  ptypes.DurationProto(1 * time.Second),
		ConnectTimeout:         ptypes.DurationProto(1 * time.Second),
		IstioServiceCluster:    "istio-proxy",

		AuthPolicy:    proxyconfig.ProxyMeshConfig_NONE,
		AuthCertsPath: "/etc/certs",
	}
)

// convertDuration converts to golang duration and logs errors
func convertDuration(d *duration.Duration) time.Duration {
	dur, err := ptypes.Duration(d)
	if err != nil {
		glog.Warningf("error converting duration %#v: %v", d, err)
	}
	return dur
}

// Config defines the schema for Envoy JSON configuration format
type Config struct {
	RootRuntime    *RootRuntime   `json:"runtime,omitempty"`
	Listeners      Listeners      `json:"listeners"`
	Admin          Admin          `json:"admin"`
	ClusterManager ClusterManager `json:"cluster_manager"`
}

// RootRuntime definition.
// See: https://lyft.github.io/envoy/docs/configuration/overview/overview.html
type RootRuntime struct {
	SymlinkRoot          string `json:"symlink_root"`
	Subdirectory         string `json:"subdirectory"`
	OverrideSubdirectory string `json:"override_subdirectory,omitempty"`
}

// AbortFilter definition
type AbortFilter struct {
	Percent    int `json:"abort_percent,omitempty"`
	HTTPStatus int `json:"http_status,omitempty"`
}

// DelayFilter definition
type DelayFilter struct {
	Type     string `json:"type,omitempty"`
	Percent  int    `json:"fixed_delay_percent,omitempty"`
	Duration int    `json:"fixed_duration_ms,omitempty"`
}

// Header definition
type Header struct {
	Name  string `json:"name"`
	Value string `json:"value"`
	Regex bool   `json:"regex,omitempty"`
}

// FilterMixerConfig definition
type FilterMixerConfig struct {
	// MixerServer specifies the address of the mixer server (e.g. "mixer:9090")
	MixerServer string `json:"mixer_server"`

	// MixerAttributes specifies the static list of attributes that are sent with
	// each request to Mixer.
	MixerAttributes map[string]string `json:"mixer_attributes,omitempty"`

	// ForwardAttributes specifies the list of attribute keys and values that
	// are forwarded as an HTTP header to the server side proxy
	ForwardAttributes map[string]string `json:"forward_attributes,omitempty"`
}

// FilterFaultConfig definition
type FilterFaultConfig struct {
	Abort           *AbortFilter `json:"abort,omitempty"`
	Delay           *DelayFilter `json:"delay,omitempty"`
	Headers         Headers      `json:"headers,omitempty"`
	UpstreamCluster string       `json:"upstream_cluster,omitempty"`
}

// FilterRouterConfig definition
type FilterRouterConfig struct {
	// DynamicStats defaults to true
	DynamicStats bool `json:"dynamic_stats,omitempty"`
}

// HTTPFilter definition
type HTTPFilter struct {
	Type   string      `json:"type"`
	Name   string      `json:"name"`
	Config interface{} `json:"config"`
}

// Runtime definition
type Runtime struct {
	Key     string `json:"key"`
	Default int    `json:"default"`
}

// HTTPRoute definition
type HTTPRoute struct {
	Runtime *Runtime `json:"runtime,omitempty"`

	Path   string `json:"path,omitempty"`
	Prefix string `json:"prefix,omitempty"`

	PrefixRewrite string `json:"prefix_rewrite,omitempty"`
	HostRewrite   string `json:"host_rewrite,omitempty"`

	Cluster          string           `json:"cluster"`
	WeightedClusters *WeightedCluster `json:"weighted_clusters,omitempty"`

	Headers      Headers           `json:"headers,omitempty"`
	TimeoutMS    int               `json:"timeout_ms,omitempty"`
	RetryPolicy  *RetryPolicy      `json:"retry_policy,omitempty"`
	OpaqueConfig map[string]string `json:"opaque_config,omitempty"`

	AutoHostRewrite bool `json:"auto_host_rewrite,omitempty"`

	// clusters contains the set of referenced clusters in the route; the field is special
	// and used only to aggregate cluster information after composing routes
	clusters Clusters

	// faults contains the set of referenced faults in the route; the field is special
	// and used only to aggregate fault filter information after composing routes
	faults []*HTTPFilter
}

// RetryPolicy definition
// See: https://lyft.github.io/envoy/docs/configuration/http_conn_man/route_config/route.html#retry-policy
type RetryPolicy struct {
	Policy     string `json:"retry_on"` //if unset, set to 5xx,connect-failure,refused-stream
	NumRetries int    `json:"num_retries,omitempty"`
}

// WeightedCluster definition
// See https://lyft.github.io/envoy/docs/configuration/http_conn_man/route_config/route.html
type WeightedCluster struct {
	Clusters         []*WeightedClusterEntry `json:"clusters"`
	RuntimeKeyPrefix string                  `json:"runtime_key_prefix,omitempty"`
}

// WeightedClusterEntry definition. Describes the format of each entry in the WeightedCluster
type WeightedClusterEntry struct {
	Name   string `json:"name"`
	Weight int    `json:"weight"`
}

// VirtualHost definition
type VirtualHost struct {
	Name    string       `json:"name"`
	Domains []string     `json:"domains"`
	Routes  []*HTTPRoute `json:"routes"`
}

func (host *VirtualHost) clusters() Clusters {
	out := make(Clusters, 0)
	for _, route := range host.Routes {
		out = append(out, route.clusters...)
	}
	return out
}

// HTTPRouteConfig definition
type HTTPRouteConfig struct {
	VirtualHosts []*VirtualHost `json:"virtual_hosts"`
}

// HTTPRouteConfigs is a map from the port number to the route config
type HTTPRouteConfigs map[int]*HTTPRouteConfig

// EnsurePort creates a route config if necessary
func (routes HTTPRouteConfigs) EnsurePort(port int) *HTTPRouteConfig {
	config, ok := routes[port]
	if !ok {
		config = &HTTPRouteConfig{}
		routes[port] = config
	}
	return config
}

func (routes HTTPRouteConfigs) clusters() Clusters {
	out := make(Clusters, 0)
	for _, config := range routes {
		out = append(out, config.clusters()...)
	}
	return out
}

func (routes HTTPRouteConfigs) normalize() {
	// sort HTTP routes by virtual hosts, rest should be deterministic
	for _, routeConfig := range routes {
		hosts := routeConfig.VirtualHosts
		sort.Slice(hosts, func(i, j int) bool { return hosts[i].Name < hosts[j].Name })
	}
}

// faults aggregates fault filters across virtual hosts in single http_conn_man
func (rc *HTTPRouteConfig) faults() []*HTTPFilter {
	out := make([]*HTTPFilter, 0)
	for _, host := range rc.VirtualHosts {
		for _, route := range host.Routes {
			out = append(out, route.faults...)
		}
	}
	return out
}

func (rc *HTTPRouteConfig) clusters() Clusters {
	out := make(Clusters, 0)
	for _, host := range rc.VirtualHosts {
		out = append(out, host.clusters()...)
	}
	return out
}

// AccessLog definition.
type AccessLog struct {
	Path   string `json:"path"`
	Format string `json:"format,omitempty"`
	Filter string `json:"filter,omitempty"`
}

// HTTPFilterConfig definition
type HTTPFilterConfig struct {
	CodecType         string           `json:"codec_type"`
	StatPrefix        string           `json:"stat_prefix"`
	GenerateRequestID bool             `json:"generate_request_id,omitempty"`
	RouteConfig       *HTTPRouteConfig `json:"route_config,omitempty"`
	RDS               *RDS             `json:"rds,omitempty"`
	Filters           []HTTPFilter     `json:"filters"`
	AccessLog         []AccessLog      `json:"access_log"`
}

// TCPRoute definition
type TCPRoute struct {
	Cluster           string   `json:"cluster"`
	DestinationIPList []string `json:"destination_ip_list,omitempty"`
	DestinationPorts  string   `json:"destination_ports,omitempty"`
	SourceIPList      []string `json:"source_ip_list,omitempty"`
	SourcePorts       string   `json:"source_ports,omitempty"`

	// special value to retain dependent cluster definition for TCP routes.
	clusterRef *Cluster
}

// TCPRouteByRoute sorts TCP routes over all route sub fields.
type TCPRouteByRoute []*TCPRoute

func (r TCPRouteByRoute) Len() int {
	return len(r)
}

func (r TCPRouteByRoute) Swap(i, j int) {
	r[i], r[j] = r[j], r[i]
}

func (r TCPRouteByRoute) Less(i, j int) bool {
	if r[i].Cluster != r[j].Cluster {
		return r[i].Cluster < r[j].Cluster
	}

	compare := func(a, b []string) bool {
		lenA, lenB := len(a), len(b)
		min := lenA
		if min > lenB {
			min = lenB
		}
		for k := 0; k < min; k++ {
			if a[k] != b[k] {
				return a[k] < b[k]
			}
		}
		return lenA < lenB
	}

	if less := compare(r[i].DestinationIPList, r[j].DestinationIPList); less {
		return less
	}
	if r[i].DestinationPorts != r[j].DestinationPorts {
		return r[i].DestinationPorts < r[j].DestinationPorts
	}
	if less := compare(r[i].SourceIPList, r[j].SourceIPList); less {
		return less
	}
	if r[i].SourcePorts != r[j].SourcePorts {
		return r[i].SourcePorts < r[j].SourcePorts
	}
	return false
}

// TCPProxyFilterConfig definition
type TCPProxyFilterConfig struct {
	StatPrefix  string          `json:"stat_prefix"`
	RouteConfig *TCPRouteConfig `json:"route_config"`
}

// TCPRouteConfig (or generalize as RouteConfig or L4RouteConfig for TCP/UDP?)
type TCPRouteConfig struct {
	Routes []*TCPRoute `json:"routes"`
}

// NetworkFilter definition
type NetworkFilter struct {
	Type   string      `json:"type"`
	Name   string      `json:"name"`
	Config interface{} `json:"config"`
}

// Listener definition
type Listener struct {
	Address        string           `json:"address"`
	Filters        []*NetworkFilter `json:"filters"`
	SSLContext     *SSLContext      `json:"ssl_context,omitempty"`
	BindToPort     bool             `json:"bind_to_port"`
	UseOriginalDst bool             `json:"use_original_dst,omitempty"`
}

// Listeners is a collection of listeners
type Listeners []*Listener

func (listeners Listeners) normalize() {
	sort.Slice(listeners, func(i, j int) bool { return listeners[i].Address < listeners[j].Address })
}

// SSLContext definition
type SSLContext struct {
	CertChainFile  string `json:"cert_chain_file"`
	PrivateKeyFile string `json:"private_key_file"`
	CaCertFile     string `json:"ca_cert_file,omitempty"`
}

// SSLContextWithSAN definition, VerifySubjectAltName cannot be nil.
type SSLContextWithSAN struct {
	CertChainFile        string   `json:"cert_chain_file"`
	PrivateKeyFile       string   `json:"private_key_file"`
	CaCertFile           string   `json:"ca_cert_file,omitempty"`
	VerifySubjectAltName []string `json:"verify_subject_alt_name"`
}

// Admin definition
type Admin struct {
	AccessLogPath string `json:"access_log_path"`
	Address       string `json:"address"`
}

// Host definition
type Host struct {
	URL string `json:"url"`
}

// Cluster definition
type Cluster struct {
	Name                     string             `json:"name"`
	ServiceName              string             `json:"service_name,omitempty"`
	ConnectTimeoutMs         int                `json:"connect_timeout_ms"`
	Type                     string             `json:"type"`
	LbType                   string             `json:"lb_type"`
	MaxRequestsPerConnection int                `json:"max_requests_per_connection,omitempty"`
	Hosts                    []Host             `json:"hosts,omitempty"`
	SSLContext               *SSLContextWithSAN `json:"ssl_context,omitempty"`
	Features                 string             `json:"features,omitempty"`
	CircuitBreaker           *CircuitBreaker    `json:"circuit_breakers,omitempty"`
	OutlierDetection         *OutlierDetection  `json:"outlier_detection,omitempty"`

	// special values used by the post-processing passes for outbound clusters
	hostname string
	port     *model.Port
	tags     model.Tags
}

// CircuitBreaker definition
// See: https://lyft.github.io/envoy/docs/configuration/cluster_manager/cluster_circuit_breakers.html#circuit-breakers
type CircuitBreaker struct {
	Default DefaultCBPriority `json:"default"`
}

// DefaultCBPriority defines the circuit breaker for default cluster priority
type DefaultCBPriority struct {
	MaxConnections     int `json:"max_connections,omitempty"`
	MaxPendingRequests int `json:"max_pending_requests,omitempty"`
	MaxRequests        int `json:"max_requests,omitempty"`
	MaxRetries         int `json:"max_retries,omitempty"`
}

// OutlierDetection definition
// See: https://lyft.github.io/envoy/docs/configuration/cluster_manager/cluster_runtime.html#outlier-detection
type OutlierDetection struct {
	ConsecutiveErrors  int `json:"consecutive_5xx,omitempty"`
	IntervalMS         int `json:"interval_ms,omitempty"`
	BaseEjectionTimeMS int `json:"base_ejection_time_ms,omitempty"`
	MaxEjectionPercent int `json:"max_ejection_percent,omitempty"`
}

// Clusters is a collection of clusters
type Clusters []*Cluster

// normalize deduplicates and sorts clusters
func (clusters Clusters) normalize() Clusters {
	out := make(Clusters, 0)
	set := make(map[string]bool)
	for _, cluster := range clusters {
		if !set[cluster.Name] {
			set[cluster.Name] = true
			out = append(out, cluster)
		}
	}
	sort.Slice(out, func(i, j int) bool { return out[i].Name < out[j].Name })
	return out
}

func (clusters Clusters) setTimeout(timeout *duration.Duration) {
	duration := int(convertDuration(timeout) / time.Millisecond)
	for _, cluster := range clusters {
		cluster.ConnectTimeoutMs = duration
	}
}

// RoutesByPath sorts routes by their path and/or prefix, such that:
// - Exact path routes are "less than" than prefix path routes
// - Exact path routes are sorted lexicographically
// - Prefix path routes are sorted anti-lexicographically
//
// This order ensures that prefix path routes do not shadow more
// specific routes which share the same prefix.
type RoutesByPath []*HTTPRoute

func (r RoutesByPath) Len() int {
	return len(r)
}

func (r RoutesByPath) Swap(i, j int) {
	r[i], r[j] = r[j], r[i]
}

func (r RoutesByPath) Less(i, j int) bool {
	if r[i].Path != "" {
		if r[j].Path != "" {
			// i and j are both path
			return r[i].Path < r[j].Path
		}
		// i is path and j is prefix => i is "less than" j
		return true
	}
	if r[j].Path != "" {
		// i is prefix nad j is path => j is "less than" i
		return false
	}
	// i and j are both prefix
	return r[i].Prefix > r[j].Prefix
}

// Headers sorts headers
type Headers []Header

func (s Headers) Len() int {
	return len(s)
}

func (s Headers) Swap(i, j int) {
	s[i], s[j] = s[j], s[i]
}

func (s Headers) Less(i, j int) bool {
	if s[i].Name == s[j].Name {
		if s[i].Regex == s[j].Regex {
			return s[i].Value < s[j].Value
		}
		// true is less, false is more
		return s[i].Regex
	}
	return s[i].Name < s[j].Name
}

// SDS is a service discovery service definition
type SDS struct {
	Cluster        *Cluster `json:"cluster"`
	RefreshDelayMs int      `json:"refresh_delay_ms"`
}

// CDS is a service discovery service definition
type CDS struct {
	Cluster        *Cluster `json:"cluster"`
	RefreshDelayMs int      `json:"refresh_delay_ms"`
}

// RDS definition
type RDS struct {
	Cluster         string `json:"cluster"`
	RouteConfigName string `json:"route_config_name"`
	RefreshDelayMs  int    `json:"refresh_delay_ms"`
}

// ClusterManager definition
type ClusterManager struct {
	Clusters Clusters `json:"clusters"`
	SDS      *SDS     `json:"sds,omitempty"`
	CDS      *CDS     `json:"cds,omitempty"`
}

// ByName implements sort
type ByName []Cluster

// Len length
func (a ByName) Len() int {
	return len(a)
}

// Swap elements
func (a ByName) Swap(i, j int) {
	a[i], a[j] = a[j], a[i]
}

// Less compare
func (a ByName) Less(i, j int) bool {
	return a[i].Name < a[j].Name
}

//ByHost implement sort
type ByHost []Host

// Len length
func (a ByHost) Len() int {
	return len(a)
}

// Swap elements
func (a ByHost) Swap(i, j int) {
	a[i], a[j] = a[j], a[i]
}

// Less compare
func (a ByHost) Less(i, j int) bool {
	return a[i].URL < a[j].URL
}<|MERGE_RESOLUTION|>--- conflicted
+++ resolved
@@ -26,88 +26,21 @@
 	"istio.io/manager/model"
 )
 
-<<<<<<< HEAD
-// MeshConfig defines proxy mesh variables
-type MeshConfig struct {
-	// EgressProxyAddress for egress proxy service
-	EgressProxyAddress string
-
-	// DiscoveryAddress is the DNS address for Envoy discovery service
-	DiscoveryAddress string
-
-	// MixerAddress is the authority address for Istio Mixer service (HOST:PORT)
-	MixerAddress string
-
-	// ProxyPort is the Envoy proxy port
-	ProxyPort int
-
-	// AdminPort is the administrative interface port
-	AdminPort int
-
-	// Envoy binary path
-	BinaryPath string
-
-	// Envoy config root path
-	ConfigPath string
-
-	// Whether Envoy enforces auth for proxy-proxy traffic
-	EnableAuth bool
-
-	// The path for auth config files
-	AuthConfigPath string
-
-	// DrainTimeSeconds is the duration of the grace period to drain connections
-	// from an older proxy instance
-	DrainTimeSeconds int
-
-	// ParentShutdownTimeSeconds is the duration to wait to shutdown the older
-	// proxy instance
-	ParentShutdownTimeSeconds int
-=======
 const (
 	// DefaultAccessLog is the name of the log channel (stdout in docker environment)
 	DefaultAccessLog = "/dev/stdout"
->>>>>>> 28271de6
 
 	// DefaultLbType defines the default load balancer policy
 	DefaultLbType = LbTypeRoundRobin
 
-<<<<<<< HEAD
-	// DiscoveryRefreshDelay is the average delay Envoy uses between
-	// fetches to the SDS/CDS/RDS APIs.
-	DiscoveryRefreshDelay time.Duration
-}
-
-var (
-	// DefaultMeshConfig configuration
-	DefaultMeshConfig = &MeshConfig{
-		EgressProxyAddress:        "istio-egress:80",
-		DiscoveryAddress:          "manager:8080",
-		MixerAddress:              "mixer:9091",
-		ProxyPort:                 15001,
-		AdminPort:                 15000,
-		BinaryPath:                "/usr/local/bin/envoy",
-		ConfigPath:                "/etc/envoy",
-		EnableAuth:                false,
-		AuthConfigPath:            "/etc/certs",
-		DrainTimeSeconds:          30,
-		ParentShutdownTimeSeconds: 45,
-		IstioServiceCluster:       "istio-proxy",
-		DiscoveryRefreshDelay:     1000 * time.Millisecond,
-	}
-)
-=======
 	// RDSName is the name of RDS cluster
 	RDSName = "rds"
->>>>>>> 28271de6
+
+	// ClusterTypeStrictDNS name for clusters of type 'strict_dns'
+	ClusterTypeStrictDNS = "strict_dns"
 
 	// LbTypeRoundRobin is the name for roundrobin LB
 	LbTypeRoundRobin = "round_robin"
-<<<<<<< HEAD
-	RDSName          = "rds"
-	StrictDNSType    = "strict_dns"
-=======
->>>>>>> 28271de6
 
 	// HTTPConnectionManager is the name of HTTP filter.
 	HTTPConnectionManager = "http_connection_manager"
@@ -125,7 +58,8 @@
 var (
 	// DefaultMeshConfig configuration
 	DefaultMeshConfig = proxyconfig.ProxyMeshConfig{
-		DiscoveryAddress: "manager:8080",
+		DiscoveryAddress:   "manager:8080",
+		EgressProxyAddress: "istio-egress:80",
 
 		ProxyListenPort:        15001,
 		ProxyAdminPort:         15000,

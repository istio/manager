// Copyright 2017 Istio Authors
//
// Licensed under the Apache License, Version 2.0 (the "License");
// you may not use this file except in compliance with the License.
// You may obtain a copy of the License at
//
//     http://www.apache.org/licenses/LICENSE-2.0
//
// Unless required by applicable law or agreed to in writing, software
// distributed under the License is distributed on an "AS IS" BASIS,
// WITHOUT WARRANTIES OR CONDITIONS OF ANY KIND, either express or implied.
// See the License for the specific language governing permissions and
// limitations under the License.

package envoy

import (
	"sort"
	"time"

	"github.com/golang/glog"
	"github.com/golang/protobuf/ptypes"
	"github.com/golang/protobuf/ptypes/duration"

	"istio.io/manager/model"
)

const (
	// DefaultAccessLog is the name of the log channel (stdout in docker environment)
	DefaultAccessLog = "/dev/stdout"

	// DefaultLbType defines the default load balancer policy
	DefaultLbType = LbTypeRoundRobin

	// RDSName is the name of RDS cluster
	RDSName = "rds"

	// ClusterTypeStrictDNS name for clusters of type 'strict_dns'
	ClusterTypeStrictDNS = "strict_dns"

	// LbTypeRoundRobin is the name for roundrobin LB
	LbTypeRoundRobin = "round_robin"

	// HTTPConnectionManager is the name of HTTP filter.
	HTTPConnectionManager = "http_connection_manager"

	// TCPProxyFilter is the name of the TCP Proxy network filter.
	TCPProxyFilter = "tcp_proxy"

	// HeaderURI is URI HTTP header
	HeaderURI = "uri"

	// WildcardAddress binds to all IP addresses
	WildcardAddress = "0.0.0.0"

	// IngressTraceOperation denotes the name of trace operation for Envoy
	IngressTraceOperation = "ingress"

	// ZipkinTraceDriverType denotes the Zipkin HTTP trace driver
	ZipkinTraceDriverType = "zipkin"

	// ZipkinCollectorCluster denotes the cluster where zipkin server is running
	ZipkinCollectorCluster = "out.zipkin.default.svc.cluster.local|zipkin"

	// ZipkinCollectorEndpoint denotes the REST endpoint where Envoy posts Zipkin spans
	ZipkinCollectorEndpoint = "/api/v1/spans"
)

// convertDuration converts to golang duration and logs errors
func convertDuration(d *duration.Duration) time.Duration {
	dur, err := ptypes.Duration(d)
	if err != nil {
		glog.Warningf("error converting duration %#v: %v", d, err)
	}
	return dur
}

// Config defines the schema for Envoy JSON configuration format
type Config struct {
	RootRuntime    *RootRuntime   `json:"runtime,omitempty"`
	Listeners      Listeners      `json:"listeners"`
	Admin          Admin          `json:"admin"`
	ClusterManager ClusterManager `json:"cluster_manager"`
<<<<<<< HEAD
	Tracing        *Tracing       `json:"tracing,omitempty"`
}

// Tracing definition
type Tracing struct {
	HTTPTracer HTTPTracer `json:"http"`
}

// HTTPTracer definition
type HTTPTracer struct {
	HTTPTraceDriver HTTPTraceDriver `json:"driver"`
}

// HTTPTraceDriver definition
type HTTPTraceDriver struct {
	HTTPTraceDriverType   string                `json:"type"`
	HTTPTraceDriverConfig HTTPTraceDriverConfig `json:"config"`
}

// HTTPTraceDriverConfig definition
type HTTPTraceDriverConfig struct {
	CollectorCluster  string `json:"collector_cluster"`
	CollectorEndpoint string `json:"collector_endpoint"`
=======
	// Special value used to hash all referenced values (e.g. TLS secrets)
	Hash []byte `json:"-"`
>>>>>>> bf31d0b0
}

// RootRuntime definition.
// See: https://lyft.github.io/envoy/docs/configuration/overview/overview.html
type RootRuntime struct {
	SymlinkRoot          string `json:"symlink_root"`
	Subdirectory         string `json:"subdirectory"`
	OverrideSubdirectory string `json:"override_subdirectory,omitempty"`
}

// AbortFilter definition
type AbortFilter struct {
	Percent    int `json:"abort_percent,omitempty"`
	HTTPStatus int `json:"http_status,omitempty"`
}

// DelayFilter definition
type DelayFilter struct {
	Type     string `json:"type,omitempty"`
	Percent  int    `json:"fixed_delay_percent,omitempty"`
	Duration int    `json:"fixed_duration_ms,omitempty"`
}

// Header definition
type Header struct {
	Name  string `json:"name"`
	Value string `json:"value"`
	Regex bool   `json:"regex,omitempty"`
}

// FilterMixerConfig definition
type FilterMixerConfig struct {
	// MixerServer specifies the address of the mixer server (e.g. "mixer:9090")
	MixerServer string `json:"mixer_server"`

	// MixerAttributes specifies the static list of attributes that are sent with
	// each request to Mixer.
	MixerAttributes map[string]string `json:"mixer_attributes,omitempty"`

	// ForwardAttributes specifies the list of attribute keys and values that
	// are forwarded as an HTTP header to the server side proxy
	ForwardAttributes map[string]string `json:"forward_attributes,omitempty"`
}

// FilterFaultConfig definition
type FilterFaultConfig struct {
	Abort           *AbortFilter `json:"abort,omitempty"`
	Delay           *DelayFilter `json:"delay,omitempty"`
	Headers         Headers      `json:"headers,omitempty"`
	UpstreamCluster string       `json:"upstream_cluster,omitempty"`
}

// FilterRouterConfig definition
type FilterRouterConfig struct {
	// DynamicStats defaults to true
	DynamicStats bool `json:"dynamic_stats,omitempty"`
}

// HTTPFilter definition
type HTTPFilter struct {
	Type   string      `json:"type"`
	Name   string      `json:"name"`
	Config interface{} `json:"config"`
}

// Runtime definition
type Runtime struct {
	Key     string `json:"key"`
	Default int    `json:"default"`
}

// HTTPRoute definition
type HTTPRoute struct {
	Runtime *Runtime `json:"runtime,omitempty"`

	Path   string `json:"path,omitempty"`
	Prefix string `json:"prefix,omitempty"`

	PrefixRewrite string `json:"prefix_rewrite,omitempty"`
	HostRewrite   string `json:"host_rewrite,omitempty"`

	Cluster          string           `json:"cluster"`
	WeightedClusters *WeightedCluster `json:"weighted_clusters,omitempty"`

	Headers      Headers           `json:"headers,omitempty"`
	TimeoutMS    int               `json:"timeout_ms,omitempty"`
	RetryPolicy  *RetryPolicy      `json:"retry_policy,omitempty"`
	OpaqueConfig map[string]string `json:"opaque_config,omitempty"`

	AutoHostRewrite bool `json:"auto_host_rewrite,omitempty"`

	// clusters contains the set of referenced clusters in the route; the field is special
	// and used only to aggregate cluster information after composing routes
	clusters Clusters

	// faults contains the set of referenced faults in the route; the field is special
	// and used only to aggregate fault filter information after composing routes
	faults []*HTTPFilter
}

// RetryPolicy definition
// See: https://lyft.github.io/envoy/docs/configuration/http_conn_man/route_config/route.html#retry-policy
type RetryPolicy struct {
	Policy          string `json:"retry_on"` //if unset, set to 5xx,connect-failure,refused-stream
	NumRetries      int    `json:"num_retries,omitempty"`
	PerTryTimeoutMS int    `json:"per_try_timeout_ms,omitempty"`
}

// WeightedCluster definition
// See https://lyft.github.io/envoy/docs/configuration/http_conn_man/route_config/route.html
type WeightedCluster struct {
	Clusters         []*WeightedClusterEntry `json:"clusters"`
	RuntimeKeyPrefix string                  `json:"runtime_key_prefix,omitempty"`
}

// WeightedClusterEntry definition. Describes the format of each entry in the WeightedCluster
type WeightedClusterEntry struct {
	Name   string `json:"name"`
	Weight int    `json:"weight"`
}

// VirtualHost definition
type VirtualHost struct {
	Name    string       `json:"name"`
	Domains []string     `json:"domains"`
	Routes  []*HTTPRoute `json:"routes"`
}

func (host *VirtualHost) clusters() Clusters {
	out := make(Clusters, 0)
	for _, route := range host.Routes {
		out = append(out, route.clusters...)
	}
	return out
}

// HTTPRouteConfig definition
type HTTPRouteConfig struct {
	VirtualHosts []*VirtualHost `json:"virtual_hosts"`
}

// HTTPRouteConfigs is a map from the port number to the route config
type HTTPRouteConfigs map[int]*HTTPRouteConfig

// EnsurePort creates a route config if necessary
func (routes HTTPRouteConfigs) EnsurePort(port int) *HTTPRouteConfig {
	config, ok := routes[port]
	if !ok {
		config = &HTTPRouteConfig{}
		routes[port] = config
	}
	return config
}

func (routes HTTPRouteConfigs) clusters() Clusters {
	out := make(Clusters, 0)
	for _, config := range routes {
		out = append(out, config.clusters()...)
	}
	return out
}

func (routes HTTPRouteConfigs) normalize() {
	// sort HTTP routes by virtual hosts, rest should be deterministic
	for _, routeConfig := range routes {
		routeConfig.normalize()
	}
}

// faults aggregates fault filters across virtual hosts in single http_conn_man
func (rc *HTTPRouteConfig) faults() []*HTTPFilter {
	out := make([]*HTTPFilter, 0)
	for _, host := range rc.VirtualHosts {
		for _, route := range host.Routes {
			out = append(out, route.faults...)
		}
	}
	return out
}

func (rc *HTTPRouteConfig) clusters() Clusters {
	out := make(Clusters, 0)
	for _, host := range rc.VirtualHosts {
		out = append(out, host.clusters()...)
	}
	return out
}

func (rc *HTTPRouteConfig) normalize() {
	hosts := rc.VirtualHosts
	sort.Slice(hosts, func(i, j int) bool { return hosts[i].Name < hosts[j].Name })
}

// AccessLog definition.
type AccessLog struct {
	Path   string `json:"path"`
	Format string `json:"format,omitempty"`
	Filter string `json:"filter,omitempty"`
}

// HTTPFilterConfig definition
type HTTPFilterConfig struct {
	CodecType         string                 `json:"codec_type"`
	StatPrefix        string                 `json:"stat_prefix"`
	GenerateRequestID bool                   `json:"generate_request_id,omitempty"`
	Tracing           *HTTPFilterTraceConfig `json:"tracing,omitempty"`
	RouteConfig       *HTTPRouteConfig       `json:"route_config,omitempty"`
	RDS               *RDS                   `json:"rds,omitempty"`
	Filters           []HTTPFilter           `json:"filters"`
	AccessLog         []AccessLog            `json:"access_log"`
}

// HTTPFilterTraceConfig definition
type HTTPFilterTraceConfig struct {
	OperationName string `json:"operation_name"`
}

// TCPRoute definition
type TCPRoute struct {
	Cluster           string   `json:"cluster"`
	DestinationIPList []string `json:"destination_ip_list,omitempty"`
	DestinationPorts  string   `json:"destination_ports,omitempty"`
	SourceIPList      []string `json:"source_ip_list,omitempty"`
	SourcePorts       string   `json:"source_ports,omitempty"`

	// special value to retain dependent cluster definition for TCP routes.
	clusterRef *Cluster
}

// TCPRouteByRoute sorts TCP routes over all route sub fields.
type TCPRouteByRoute []*TCPRoute

func (r TCPRouteByRoute) Len() int {
	return len(r)
}

func (r TCPRouteByRoute) Swap(i, j int) {
	r[i], r[j] = r[j], r[i]
}

func (r TCPRouteByRoute) Less(i, j int) bool {
	if r[i].Cluster != r[j].Cluster {
		return r[i].Cluster < r[j].Cluster
	}

	compare := func(a, b []string) bool {
		lenA, lenB := len(a), len(b)
		min := lenA
		if min > lenB {
			min = lenB
		}
		for k := 0; k < min; k++ {
			if a[k] != b[k] {
				return a[k] < b[k]
			}
		}
		return lenA < lenB
	}

	if less := compare(r[i].DestinationIPList, r[j].DestinationIPList); less {
		return less
	}
	if r[i].DestinationPorts != r[j].DestinationPorts {
		return r[i].DestinationPorts < r[j].DestinationPorts
	}
	if less := compare(r[i].SourceIPList, r[j].SourceIPList); less {
		return less
	}
	if r[i].SourcePorts != r[j].SourcePorts {
		return r[i].SourcePorts < r[j].SourcePorts
	}
	return false
}

// TCPProxyFilterConfig definition
type TCPProxyFilterConfig struct {
	StatPrefix  string          `json:"stat_prefix"`
	RouteConfig *TCPRouteConfig `json:"route_config"`
}

// TCPRouteConfig (or generalize as RouteConfig or L4RouteConfig for TCP/UDP?)
type TCPRouteConfig struct {
	Routes []*TCPRoute `json:"routes"`
}

// NetworkFilter definition
type NetworkFilter struct {
	Type   string      `json:"type"`
	Name   string      `json:"name"`
	Config interface{} `json:"config"`
}

// Listener definition
type Listener struct {
	Address        string           `json:"address"`
	Filters        []*NetworkFilter `json:"filters"`
	SSLContext     *SSLContext      `json:"ssl_context,omitempty"`
	BindToPort     bool             `json:"bind_to_port"`
	UseOriginalDst bool             `json:"use_original_dst,omitempty"`
}

// Listeners is a collection of listeners
type Listeners []*Listener

// normalize sorts listeners by address
func (listeners Listeners) normalize() Listeners {
	out := make(Listeners, len(listeners))
	copy(out, listeners)
	sort.Slice(out, func(i, j int) bool { return out[i].Address < out[j].Address })
	return out
}

// GetByAddress returns a listener by its address
func (listeners Listeners) GetByAddress(addr string) *Listener {
	for _, listener := range listeners {
		if listener.Address == addr {
			return listener
		}
	}
	return nil
}

// SSLContext definition
type SSLContext struct {
	CertChainFile  string `json:"cert_chain_file"`
	PrivateKeyFile string `json:"private_key_file"`
	CaCertFile     string `json:"ca_cert_file,omitempty"`
}

// SSLContextExternal definition
type SSLContextExternal struct {
	CaCertFile string `json:"ca_cert_file,omitempty"`
}

// SSLContextWithSAN definition, VerifySubjectAltName cannot be nil.
type SSLContextWithSAN struct {
	CertChainFile        string   `json:"cert_chain_file"`
	PrivateKeyFile       string   `json:"private_key_file"`
	CaCertFile           string   `json:"ca_cert_file,omitempty"`
	VerifySubjectAltName []string `json:"verify_subject_alt_name"`
}

// Admin definition
type Admin struct {
	AccessLogPath string `json:"access_log_path"`
	Address       string `json:"address"`
}

// Host definition
type Host struct {
	URL string `json:"url"`
}

// Cluster definition
type Cluster struct {
	Name                     string            `json:"name"`
	ServiceName              string            `json:"service_name,omitempty"`
	ConnectTimeoutMs         int               `json:"connect_timeout_ms"`
	Type                     string            `json:"type"`
	LbType                   string            `json:"lb_type"`
	MaxRequestsPerConnection int               `json:"max_requests_per_connection,omitempty"`
	Hosts                    []Host            `json:"hosts,omitempty"`
	SSLContext               interface{}       `json:"ssl_context,omitempty"`
	Features                 string            `json:"features,omitempty"`
	CircuitBreaker           *CircuitBreaker   `json:"circuit_breakers,omitempty"`
	OutlierDetection         *OutlierDetection `json:"outlier_detection,omitempty"`

	// special values used by the post-processing passes for outbound clusters
	hostname string
	port     *model.Port
	tags     model.Tags
}

// CircuitBreaker definition
// See: https://lyft.github.io/envoy/docs/configuration/cluster_manager/cluster_circuit_breakers.html#circuit-breakers
type CircuitBreaker struct {
	Default DefaultCBPriority `json:"default"`
}

// DefaultCBPriority defines the circuit breaker for default cluster priority
type DefaultCBPriority struct {
	MaxConnections     int `json:"max_connections,omitempty"`
	MaxPendingRequests int `json:"max_pending_requests,omitempty"`
	MaxRequests        int `json:"max_requests,omitempty"`
	MaxRetries         int `json:"max_retries,omitempty"`
}

// OutlierDetection definition
// See: https://lyft.github.io/envoy/docs/configuration/cluster_manager/cluster_runtime.html#outlier-detection
type OutlierDetection struct {
	ConsecutiveErrors  int `json:"consecutive_5xx,omitempty"`
	IntervalMS         int `json:"interval_ms,omitempty"`
	BaseEjectionTimeMS int `json:"base_ejection_time_ms,omitempty"`
	MaxEjectionPercent int `json:"max_ejection_percent,omitempty"`
}

// Clusters is a collection of clusters
type Clusters []*Cluster

// normalize deduplicates and sorts clusters by name
func (clusters Clusters) normalize() Clusters {
	out := make(Clusters, 0)
	set := make(map[string]bool)
	for _, cluster := range clusters {
		if !set[cluster.Name] {
			set[cluster.Name] = true
			out = append(out, cluster)
		}
	}
	sort.Slice(out, func(i, j int) bool { return out[i].Name < out[j].Name })
	return out
}

func (clusters Clusters) setTimeout(timeout *duration.Duration) {
	duration := int(convertDuration(timeout) / time.Millisecond)
	for _, cluster := range clusters {
		cluster.ConnectTimeoutMs = duration
	}
}

// RoutesByPath sorts routes by their path and/or prefix, such that:
// - Exact path routes are "less than" than prefix path routes
// - Exact path routes are sorted lexicographically
// - Prefix path routes are sorted anti-lexicographically
//
// This order ensures that prefix path routes do not shadow more
// specific routes which share the same prefix.
type RoutesByPath []*HTTPRoute

func (r RoutesByPath) Len() int {
	return len(r)
}

func (r RoutesByPath) Swap(i, j int) {
	r[i], r[j] = r[j], r[i]
}

func (r RoutesByPath) Less(i, j int) bool {
	if r[i].Path != "" {
		if r[j].Path != "" {
			// i and j are both path
			return r[i].Path < r[j].Path
		}
		// i is path and j is prefix => i is "less than" j
		return true
	}
	if r[j].Path != "" {
		// i is prefix nad j is path => j is "less than" i
		return false
	}
	// i and j are both prefix
	return r[i].Prefix > r[j].Prefix
}

// Headers sorts headers
type Headers []Header

func (s Headers) Len() int {
	return len(s)
}

func (s Headers) Swap(i, j int) {
	s[i], s[j] = s[j], s[i]
}

func (s Headers) Less(i, j int) bool {
	if s[i].Name == s[j].Name {
		if s[i].Regex == s[j].Regex {
			return s[i].Value < s[j].Value
		}
		// true is less, false is more
		return s[i].Regex
	}
	return s[i].Name < s[j].Name
}

// SDS is a service discovery service definition
type SDS struct {
	Cluster        *Cluster `json:"cluster"`
	RefreshDelayMs int      `json:"refresh_delay_ms"`
}

// CDS is a service discovery service definition
type CDS struct {
	Cluster        *Cluster `json:"cluster"`
	RefreshDelayMs int      `json:"refresh_delay_ms"`
}

// RDS definition
type RDS struct {
	Cluster         string `json:"cluster"`
	RouteConfigName string `json:"route_config_name"`
	RefreshDelayMs  int    `json:"refresh_delay_ms"`
}

// ClusterManager definition
type ClusterManager struct {
	Clusters Clusters `json:"clusters"`
	SDS      *SDS     `json:"sds,omitempty"`
	CDS      *CDS     `json:"cds,omitempty"`
}<|MERGE_RESOLUTION|>--- conflicted
+++ resolved
@@ -81,8 +81,9 @@
 	Listeners      Listeners      `json:"listeners"`
 	Admin          Admin          `json:"admin"`
 	ClusterManager ClusterManager `json:"cluster_manager"`
-<<<<<<< HEAD
 	Tracing        *Tracing       `json:"tracing,omitempty"`
+	// Special value used to hash all referenced values (e.g. TLS secrets)
+	Hash []byte `json:"-"`
 }
 
 // Tracing definition
@@ -105,10 +106,6 @@
 type HTTPTraceDriverConfig struct {
 	CollectorCluster  string `json:"collector_cluster"`
 	CollectorEndpoint string `json:"collector_endpoint"`
-=======
-	// Special value used to hash all referenced values (e.g. TLS secrets)
-	Hash []byte `json:"-"`
->>>>>>> bf31d0b0
 }
 
 // RootRuntime definition.

--- conflicted
+++ resolved
@@ -57,7 +57,6 @@
 	// WildcardAddress binds to all IP addresses
 	WildcardAddress = "0.0.0.0"
 
-<<<<<<< HEAD
 	// IngressTraceOperation denotes the name of trace operation for Envoy
 	IngressTraceOperation = "ingress"
 
@@ -69,11 +68,10 @@
 
 	// ZipkinCollectorEndpoint denotes the REST endpoint where Envoy posts Zipkin spans
 	ZipkinCollectorEndpoint = "/api/v1/spans"
-=======
+
 	router  = "router"
 	auto    = "auto"
 	decoder = "decoder"
->>>>>>> dc174848
 )
 
 // convertDuration converts to golang duration and logs errors

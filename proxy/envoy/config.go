// Copyright 2017 Istio Authors
//
// Licensed under the Apache License, Version 2.0 (the "License");
// you may not use this file except in compliance with the License.
// You may obtain a copy of the License at
//
//     http://www.apache.org/licenses/LICENSE-2.0
//
// Unless required by applicable law or agreed to in writing, software
// distributed under the License is distributed on an "AS IS" BASIS,
// WITHOUT WARRANTIES OR CONDITIONS OF ANY KIND, either express or implied.
// See the License for the specific language governing permissions and
// limitations under the License.

package envoy

import (
	"encoding/json"
	"fmt"
	"io"
	"os"

	"github.com/golang/glog"
	multierror "github.com/hashicorp/go-multierror"

	proxyconfig "istio.io/api/proxy/v1/config"
	"istio.io/manager/model"
	"istio.io/manager/proxy"
)

// Config generation main functions.
// The general flow of the generation process consists of the following steps:
// - routes are created for each destination, with referenced clusters stored as a special field
// - routes are organized into listeners for inbound and outbound traffic
// - clusters are aggregated and normalized across routes
// - extra policies and filters are added by additional passes over abstract config structures
// - configuration elements are de-duplicated and ordered in a canonical way

// WriteFile saves config to a file
func (conf *Config) WriteFile(fname string) error {
	if glog.V(2) {
		glog.Infof("writing configuration to %s", fname)
		if err := conf.Write(os.Stderr); err != nil {
			glog.Error(err)
		}
	}

	file, err := os.Create(fname)
	if err != nil {
		return err
	}

	if err := conf.Write(file); err != nil {
		err = multierror.Append(err, file.Close())
		return err
	}

	return file.Close()
}

func (conf *Config) Write(w io.Writer) error {
	out, err := json.MarshalIndent(&conf, "", "  ")
	if err != nil {
		return err
	}

	_, err = w.Write(out)
	return err
}

// Generate Envoy sidecar proxy configuration
func Generate(context *proxy.Context) *Config {
	mesh := context.MeshConfig
	listeners, clusters := buildListeners(context)

	// set bind to port values for port redirection
	for _, listener := range listeners {
		listener.BindToPort = false
	}

	// add an extra listener that binds to the port that is the recipient of the iptables redirect
	listeners = append(listeners, &Listener{
		Address:        fmt.Sprintf("tcp://%s:%d", WildcardAddress, mesh.ProxyListenPort),
		BindToPort:     true,
		UseOriginalDst: true,
		Filters:        make([]*NetworkFilter, 0),
	})

	return buildConfig(listeners, clusters, mesh)
}

func buildZipkinCluster(mesh *proxyconfig.ProxyMeshConfig) *Cluster {
	if mesh.ZipkinAddress == "" {
		return nil
	}

	return &Cluster{
		Name:             ZipkinCollectorCluster,
		Type:             ClusterTypeStrictDNS,
		ConnectTimeoutMs: int(convertDuration(mesh.ConnectTimeout) / time.Millisecond),
		LbType:           DefaultLbType,
		Hosts:            []Host{{URL: fmt.Sprintf("tcp://%v", mesh.ZipkinAddress)}},
	}
}

func buildZipkinTracing(mesh *proxyconfig.ProxyMeshConfig) *Tracing {
	if mesh.ZipkinAddress == "" {
		return nil
	}

	return &Tracing{
		HTTPTracer: HTTPTracer{
			HTTPTraceDriver: HTTPTraceDriver{
				HTTPTraceDriverType: ZipkinTraceDriverType,
				HTTPTraceDriverConfig: HTTPTraceDriverConfig{
					CollectorCluster:  ZipkinCollectorCluster,
					CollectorEndpoint: ZipkinCollectorEndpoint,
				},
			},
		},
	}
}

// buildConfig creates a proxy config with discovery services and admin port
func buildConfig(listeners Listeners, clusters Clusters, mesh *proxyconfig.ProxyMeshConfig) *Config {
	if cluster := buildZipkinCluster(mesh); cluster != nil {
		clusters = append(clusters, cluster)
	}
	return &Config{
		Listeners: listeners,
		Admin: Admin{
			AccessLogPath: DefaultAccessLog,
			Address:       fmt.Sprintf("tcp://%s:%d", WildcardAddress, mesh.ProxyAdminPort),
		},
		ClusterManager: ClusterManager{
			Clusters: append(clusters,
				buildDiscoveryCluster(mesh.DiscoveryAddress, RDSName, mesh.ConnectTimeout)),
			SDS: &DiscoveryCluster{
				Cluster:        buildDiscoveryCluster(mesh.DiscoveryAddress, SDSName, mesh.ConnectTimeout),
				RefreshDelayMs: protoDurationToMS(mesh.DiscoveryRefreshDelay),
			},
			CDS: &DiscoveryCluster{
				Cluster:        buildDiscoveryCluster(mesh.DiscoveryAddress, CDSName, mesh.ConnectTimeout),
				RefreshDelayMs: protoDurationToMS(mesh.DiscoveryRefreshDelay),
			},
		},
		Tracing: buildZipkinTracing(mesh),
	}
}

// buildListeners produces a list of listeners and referenced clusters
// (due to lack of RDS support for TCP proxy filter, all referenced clusters in TCP routes
// must be present)
func buildListeners(context *proxy.Context) (Listeners, Clusters) {
	// query the services model
	instances := context.Discovery.HostInstances(map[string]bool{context.IPAddress: true})
	services := context.Discovery.Services()

	inbound, inClusters := buildInboundListeners(instances, context.MeshConfig)
	outbound, outClusters := buildOutboundListeners(instances, services, context)

	listeners := append(inbound, outbound...)
	clusters := append(inClusters, outClusters...)

	// create passthrough listeners if they are missing
	for _, port := range context.PassthroughPorts {
		addr := fmt.Sprintf("tcp://%s:%d", context.IPAddress, port)
		if listeners.GetByAddress(addr) == nil {
			cluster := buildInboundCluster(port, model.ProtocolTCP, context.MeshConfig.ConnectTimeout)
			listeners = append(listeners, buildTCPListener(&TCPRouteConfig{
				Routes: []*TCPRoute{buildTCPRoute(cluster, []string{context.IPAddress})},
			}, context.IPAddress, port))
			clusters = append(clusters, cluster)
		}
	}

	listeners = listeners.normalize()
	clusters = clusters.normalize()

	// inject static Mixer filter with proxy identities for all HTTP filters
	insertMixerFilter(listeners, instances, context)

	return listeners, clusters
}

// buildHTTPListener constructs a listener for the network interface address and port
// Use "0.0.0.0" IP address to listen on all interfaces
// RDS parameter controls whether to use RDS for the route updates.
func buildHTTPListener(mesh *proxyconfig.ProxyMeshConfig, routeConfig *HTTPRouteConfig,
	ip string, port int, rds bool) *Listener {
	filters := buildFaultFilters(routeConfig)

	filters = append(filters, HTTPFilter{
		Type:   decoder,
		Name:   router,
		Config: FilterRouterConfig{},
	})

	config := &HTTPFilterConfig{
		CodecType:  auto,
		StatPrefix: "http",
		AccessLog: []AccessLog{{
			Path: DefaultAccessLog,
		}},
		Filters: filters,
	}

	if mesh.ZipkinAddress != "" {
		config.GenerateRequestID = true
		config.Tracing = &HTTPFilterTraceConfig{
			OperationName: IngressTraceOperation,
		}
	}

	if rds {
		config.RDS = &RDS{
			Cluster:         RDSName,
			RouteConfigName: fmt.Sprintf("%d", port),
			RefreshDelayMs:  protoDurationToMS(mesh.DiscoveryRefreshDelay),
		}
	} else {
		config.RouteConfig = routeConfig
	}

	return &Listener{
		BindToPort: true,
		Address:    fmt.Sprintf("tcp://%s:%d", ip, port),
		Filters: []*NetworkFilter{{
			Type:   "read",
			Name:   HTTPConnectionManager,
			Config: config,
		}},
	}
}

func applyInboundAuth(listener *Listener, mesh *proxyconfig.ProxyMeshConfig) *Listener {
	switch mesh.AuthPolicy {
	case proxyconfig.ProxyMeshConfig_NONE:
	case proxyconfig.ProxyMeshConfig_MUTUAL_TLS:
		listener.SSLContext = buildListenerSSLContext(mesh.AuthCertsPath)
	}
	return listener
}

// buildTCPListener constructs a listener for the TCP proxy
func buildTCPListener(tcpConfig *TCPRouteConfig, ip string, port int) *Listener {
	return &Listener{
		Address: fmt.Sprintf("tcp://%s:%d", ip, port),
		Filters: []*NetworkFilter{{
			Type: "read",
			Name: TCPProxyFilter,
			Config: TCPProxyFilterConfig{
				StatPrefix:  "tcp",
				RouteConfig: tcpConfig,
			},
		}},
	}
}

// buildOutboundListeners combines HTTP routes and TCP listeners
func buildOutboundListeners(instances []*model.ServiceInstance, services []*model.Service,
	context *proxy.Context) (Listeners, Clusters) {
	httpOutbound := buildOutboundHTTPRoutes(instances, services, context.Accounts, context.MeshConfig, context.Config)
	listeners, clusters := buildOutboundTCPListeners(context.MeshConfig, services)

	for port, routeConfig := range httpOutbound {
		listeners = append(listeners, buildHTTPListener(context.MeshConfig, routeConfig, WildcardAddress, port, true))
	}
	return listeners, clusters
}

// buildDestinationHTTPRoutes creates HTTP route for a service and a port from rules
func buildDestinationHTTPRoutes(service *model.Service,
	servicePort *model.Port,
	rules []*proxyconfig.RouteRule) []*HTTPRoute {
	protocol := servicePort.Protocol
	switch protocol {
	case model.ProtocolHTTP, model.ProtocolHTTP2, model.ProtocolGRPC:
		routes := make([]*HTTPRoute, 0)

		// collect route rules
		useDefaultRoute := true
		for _, rule := range rules {
			if rule.Destination == service.Hostname {
				httpRoute := buildHTTPRoute(rule, servicePort)
				routes = append(routes, httpRoute)

				// User can provide timeout/retry policies without any match condition,
				// or specific route. User could also provide a single default route, in
				// which case, we should not be generating another default route.
				// For every HTTPRoute we build, the return value also provides a boolean
				// "catchAll" flag indicating if the route that was built was a catch all route.
				// When such a route is encountered, we stop building further routes for the
				// destination and we will not add the default route after the for loop.
				if httpRoute.CatchAll() {
					useDefaultRoute = false
					break
				}
			}
		}

		if useDefaultRoute {
			// default route for the destination is always the lowest priority route
			cluster := buildOutboundCluster(service.Hostname, servicePort, nil)
			routes = append(routes, buildDefaultRoute(cluster))
		}

		return routes

	case model.ProtocolHTTPS:
		// as an exception, external name HTTPS port is sent in plain-text HTTP/1.1
		if service.External() {
			cluster := buildOutboundCluster(service.Hostname, servicePort, nil)
			return []*HTTPRoute{buildDefaultRoute(cluster)}
		}

	case model.ProtocolTCP:
		// handled by buildOutboundTCPListeners

	default:
		glog.Warningf("Unsupported outbound protocol %v for port %#v", protocol, servicePort)
	}

	return nil
}

// buildOutboundHTTPRoutes creates HTTP route configs indexed by ports for the
// traffic outbound from the proxy instance
func buildOutboundHTTPRoutes(
	instances []*model.ServiceInstance,
	services []*model.Service,
	accounts model.ServiceAccounts,
	mesh *proxyconfig.ProxyMeshConfig,
	config *model.IstioRegistry) HTTPRouteConfigs {
	httpConfigs := make(HTTPRouteConfigs)

	// used for shortcut domain names for outbound hostnames
	suffix := sharedInstanceHost(instances)

	// get all the route rules applicable to the instances
	rules := config.RouteRulesBySource("", instances)

	// outbound connections/requests are directed to service ports; we create a
	// map for each service port to define filters
	for _, service := range services {
		for _, servicePort := range service.Ports {
			// skip external services if the egress proxy is undefined
			if service.External() && mesh.EgressProxyAddress == "" {
				continue
			}

			routes := buildDestinationHTTPRoutes(service, servicePort, rules)

			if len(routes) > 0 {
				// must use egress proxy to route external name services
				if service.External() {
					for _, route := range routes {
						route.HostRewrite = service.Hostname
						for _, cluster := range route.clusters {
							cluster.ServiceName = ""
							cluster.Type = ClusterTypeStrictDNS
							cluster.Hosts = []Host{{URL: fmt.Sprintf("tcp://%s", mesh.EgressProxyAddress)}}
						}
					}
				}

				host := buildVirtualHost(service, servicePort, suffix, routes)
				http := httpConfigs.EnsurePort(servicePort.Port)
				http.VirtualHosts = append(http.VirtualHosts, host)
			}
		}
	}

	httpConfigs.normalize()
	return httpConfigs
}

<<<<<<< HEAD
func useEgressCluster(mesh *proxyconfig.ProxyMeshConfig, cluster *Cluster) {
	cluster.ServiceName = ""
	cluster.Type = ClusterTypeStrictDNS
	cluster.Hosts = []Host{{URL: fmt.Sprintf("tcp://%s", mesh.EgressProxyAddress)}}
}

=======
>>>>>>> dc174848
// buildOutboundTCPListeners lists listeners and referenced clusters for TCP
// protocols (including HTTPS)
//
// TODO(github.com/istio/manager/issues/237)
//
// Sharing tcp_proxy and http_connection_manager filters on the same port for
// different destination services doesn't work with Envoy (yet). When the
// tcp_proxy filter's route matching fails for the http service the connection
// is closed without falling back to the http_connection_manager.
//
// Temporary workaround is to add a listener for each service IP that requires
// TCP routing
func buildOutboundTCPListeners(mesh *proxyconfig.ProxyMeshConfig, services []*model.Service) (Listeners, Clusters) {
	tcpListeners := make(Listeners, 0)
	tcpClusters := make(Clusters, 0)
	for _, service := range services {
		if service.External() {
			continue // TODO TCP external services not currently supported
		}
		for _, servicePort := range service.Ports {
			switch servicePort.Protocol {
			case model.ProtocolTCP, model.ProtocolHTTPS:
				// TODO: Enable SSL context for TCP and HTTPS services.
				cluster := buildOutboundCluster(service.Hostname, servicePort, nil)
				route := buildTCPRoute(cluster, []string{service.Address})
				config := &TCPRouteConfig{Routes: []*TCPRoute{route}}
				listener := buildTCPListener(config, service.Address, servicePort.Port)
				tcpClusters = append(tcpClusters, cluster)
				tcpListeners = append(tcpListeners, listener)
			}
		}
	}
	tcpClusters.setTimeout(mesh.ConnectTimeout)
	return tcpListeners, tcpClusters
}

// buildInboundListeners creates listeners for the server-side (inbound)
// configuration for co-located service instances. The function also returns
// all inbound clusters since they are statically declared in the proxy
// configuration and do not utilize CDS.
func buildInboundListeners(instances []*model.ServiceInstance,
	mesh *proxyconfig.ProxyMeshConfig) (Listeners, Clusters) {
	// used for shortcut domain names for hostnames
	suffix := sharedInstanceHost(instances)
	listeners := make(Listeners, 0)
	clusters := make(Clusters, 0)

	// inbound connections/requests are redirected to the endpoint address but appear to be sent
	// to the service address
	// assumes that endpoint addresses/ports are unique in the instance set
	for _, instance := range instances {
		service := instance.Service
		endpoint := instance.Endpoint
		servicePort := endpoint.ServicePort
		protocol := servicePort.Protocol
		cluster := buildInboundCluster(endpoint.Port, protocol, mesh.ConnectTimeout)
		clusters = append(clusters, cluster)

		// Local service instances can be accessed through one of three
		// addresses: localhost, endpoint IP, and service
		// VIP. Localhost bypasses the proxy and doesn't need any TCP
		// route config. Endpoint IP is handled below and Service IP is handled
		// by outbound routes.
		// Traffic sent to our service VIP is redirected by remote
		// services' kubeproxy to our specific endpoint IP.
		switch protocol {
		case model.ProtocolHTTP, model.ProtocolHTTP2, model.ProtocolGRPC:
			route := buildDefaultRoute(cluster)

			// set server-side mixer filter config for inbound routes
			if mesh.MixerAddress != "" {
				route.OpaqueConfig = map[string]string{
					"mixer_control": "on",
					"mixer_forward": "off",
				}
			}

			host := buildVirtualHost(service, servicePort, suffix, []*HTTPRoute{route})

			// insert explicit instance (pod) ip:port as a hostname field
			host.Domains = append(host.Domains, fmt.Sprintf("%s:%d", endpoint.Address, endpoint.Port))
			if endpoint.Port == 80 {
				host.Domains = append(host.Domains, endpoint.Address)
			}

			config := &HTTPRouteConfig{VirtualHosts: []*VirtualHost{host}}
			listeners = append(listeners,
				applyInboundAuth(buildHTTPListener(mesh, config, endpoint.Address, endpoint.Port, false), mesh))

		case model.ProtocolTCP, model.ProtocolHTTPS:
			listeners = append(listeners, buildTCPListener(&TCPRouteConfig{
				Routes: []*TCPRoute{buildTCPRoute(cluster, []string{endpoint.Address})},
			}, endpoint.Address, endpoint.Port))

		default:
			glog.Warningf("Unsupported inbound protocol %v for port %#v", protocol, servicePort)
		}
	}

	return listeners, clusters
}<|MERGE_RESOLUTION|>--- conflicted
+++ resolved
@@ -97,7 +97,7 @@
 	return &Cluster{
 		Name:             ZipkinCollectorCluster,
 		Type:             ClusterTypeStrictDNS,
-		ConnectTimeoutMs: int(convertDuration(mesh.ConnectTimeout) / time.Millisecond),
+		ConnectTimeoutMs: protoDurationToMS(mesh.ConnectTimeout),
 		LbType:           DefaultLbType,
 		Hosts:            []Host{{URL: fmt.Sprintf("tcp://%v", mesh.ZipkinAddress)}},
 	}
@@ -375,15 +375,6 @@
 	return httpConfigs
 }
 
-<<<<<<< HEAD
-func useEgressCluster(mesh *proxyconfig.ProxyMeshConfig, cluster *Cluster) {
-	cluster.ServiceName = ""
-	cluster.Type = ClusterTypeStrictDNS
-	cluster.Hosts = []Host{{URL: fmt.Sprintf("tcp://%s", mesh.EgressProxyAddress)}}
-}
-
-=======
->>>>>>> dc174848
 // buildOutboundTCPListeners lists listeners and referenced clusters for TCP
 // protocols (including HTTPS)
 //

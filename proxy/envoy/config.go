// Copyright 2017 Istio Authors
//
// Licensed under the Apache License, Version 2.0 (the "License");
// you may not use this file except in compliance with the License.
// You may obtain a copy of the License at
//
//     http://www.apache.org/licenses/LICENSE-2.0
//
// Unless required by applicable law or agreed to in writing, software
// distributed under the License is distributed on an "AS IS" BASIS,
// WITHOUT WARRANTIES OR CONDITIONS OF ANY KIND, either express or implied.
// See the License for the specific language governing permissions and
// limitations under the License.

package envoy

import (
	"encoding/json"
	"fmt"
	"io"
	"os"
	"strconv"
	"strings"

	"github.com/golang/glog"
	multierror "github.com/hashicorp/go-multierror"

	"sort"

	proxyconfig "istio.io/api/proxy/v1/config"
	"istio.io/pilot/model"
	"istio.io/pilot/proxy"
)

// Config generation main functions.
// The general flow of the generation process consists of the following steps:
// - routes are created for each destination, with referenced clusters stored as a special field
// - routes are organized into listeners for inbound and outbound traffic
// - clusters are aggregated and normalized across routes
// - extra policies and filters are added by additional passes over abstract config structures
// - configuration elements are de-duplicated and ordered in a canonical way

// WriteFile saves config to a file
func (conf *Config) WriteFile(fname string) error {
	if glog.V(2) {
		glog.Infof("writing configuration to %s", fname)
		if err := conf.Write(os.Stderr); err != nil {
			glog.Error(err)
		}
	}

	file, err := os.Create(fname)
	if err != nil {
		return err
	}

	if err := conf.Write(file); err != nil {
		err = multierror.Append(err, file.Close())
		return err
	}

	return file.Close()
}

func (conf *Config) Write(w io.Writer) error {
	out, err := json.MarshalIndent(&conf, "", "  ")
	if err != nil {
		return err
	}

	_, err = w.Write(out)
	return err
}

// buildConfig creates a proxy config with discovery services and admin port
func buildConfig(listeners Listeners, clusters Clusters, lds bool, mesh *proxyconfig.ProxyMeshConfig) *Config {
	out := &Config{
		Listeners: listeners,
		Admin: Admin{
			AccessLogPath: DefaultAccessLog,
			Address:       fmt.Sprintf("tcp://%s:%d", LocalhostAddress, mesh.ProxyAdminPort),
		},
		ClusterManager: ClusterManager{
			Clusters: append(clusters,
				buildCluster(mesh.DiscoveryAddress, RDSName, mesh.ConnectTimeout)),
			SDS: &DiscoveryCluster{
				Cluster:        buildCluster(mesh.DiscoveryAddress, SDSName, mesh.ConnectTimeout),
				RefreshDelayMs: protoDurationToMS(mesh.DiscoveryRefreshDelay),
			},
			CDS: &DiscoveryCluster{
				Cluster:        buildCluster(mesh.DiscoveryAddress, CDSName, mesh.ConnectTimeout),
				RefreshDelayMs: protoDurationToMS(mesh.DiscoveryRefreshDelay),
			},
		},
		StatsdUDPIPAddress: mesh.StatsdUdpAddress,
	}

	if lds {
		out.LDS = &LDSCluster{
			Cluster:        LDSName,
			RefreshDelayMs: protoDurationToMS(mesh.DiscoveryRefreshDelay),
		}
		out.ClusterManager.Clusters = append(out.ClusterManager.Clusters,
			buildCluster(mesh.DiscoveryAddress, LDSName, mesh.ConnectTimeout))
	}

	if mesh.ZipkinAddress != "" {
		out.ClusterManager.Clusters = append(out.ClusterManager.Clusters,
			buildCluster(mesh.ZipkinAddress, ZipkinCollectorCluster, mesh.ConnectTimeout))
		out.Tracing = buildZipkinTracing(mesh)
	}

	return out
}

// buildListeners produces a list of listeners and referenced clusters for all proxies
func buildListeners(env proxy.Environment, role proxy.Node) Listeners {
	switch role.Type {
	case proxy.Sidecar:
		listeners, _ := buildSidecar(env, role)
		return listeners
	case proxy.Ingress:
		return buildIngressListeners(env.Mesh, env.ServiceDiscovery, env.IstioConfigStore, role)
	case proxy.Egress:
		return buildEgressListeners(env.Mesh, role)
	}
	return nil
}

func buildClusters(env proxy.Environment, role proxy.Node) (clusters Clusters) {
	switch role.Type {
	case proxy.Sidecar:
		_, clusters = buildSidecar(env, role)
	case proxy.Ingress:
		httpRouteConfigs, _ := buildIngressRoutes(env.Mesh, env.ServiceDiscovery, env.IstioConfigStore)
		clusters = httpRouteConfigs.clusters().normalize()
	case proxy.Egress:
		httpRouteConfigs := buildEgressRoutes(env.Mesh, env.ServiceDiscovery)
		clusters = httpRouteConfigs.clusters().normalize()
	}

	// apply custom policies for outbound clusters
	for _, cluster := range clusters {
		applyClusterPolicy(cluster, env.IstioConfigStore, env.Mesh, env.ServiceAccounts)
	}

	// append Mixer service definition if necessary
	if env.Mesh.MixerAddress != "" {
		clusters = append(clusters, buildMixerCluster(env.Mesh))
	}

	return clusters
}

// buildSidecar produces a list of listeners and referenced clusters for sidecar proxies
// TODO: this implementation is inefficient as it is recomputing all the routes for all proxies
// There is a lot of potential to cache and reuse cluster definitions across proxies and also
// skip computing the actual HTTP routes
func buildSidecar(env proxy.Environment, sidecar proxy.Node) (Listeners, Clusters) {
	instances := env.HostInstances(map[string]bool{sidecar.IPAddress: true})
	services := env.Services()
	managementPorts := env.ManagementPorts(sidecar.IPAddress)

<<<<<<< HEAD
	inbound, inClusters := buildInboundListeners(env.Mesh, sidecar, instances)
	outbound, outClusters := buildOutboundListeners(env.Mesh, sidecar, env, instances, services, env)
	mgmtListeners, mgmtClusters := buildMgmtPortListeners(env.Mesh, managementPorts, sidecar.IPAddress)

	listeners := append(inbound, outbound...)
	clusters := append(inClusters, outClusters...)

	// If management listener port and service port are same, bad things happen
	// when running in kubernetes, as the probes stop responding. So, append
	// non overlapping listeners only.
	for i := range mgmtListeners {
		m := mgmtListeners[i]
		c := mgmtClusters[i]
		l := listeners.GetByAddress(m.Address)
		if l != nil {
			glog.Warningf("Omitting listener for management address %s (%s) due to collision with service listener %s (%s)",
				m.Name, m.Address, l.Name, l.Address)
			continue
=======
	listeners := make(Listeners, 0)
	clusters := make(Clusters, 0)

	if env.Mesh.ProxyListenPort > 0 {
		inbound, inClusters := buildInboundListeners(env.Mesh, sidecar, instances)
		outbound, outClusters := buildOutboundListeners(env.Mesh, sidecar, instances, services, env.IstioConfigStore)
		mgmtListeners, mgmtClusters := buildMgmtPortListeners(env.Mesh, managementPorts, sidecar.IPAddress)

		listeners = append(listeners, inbound...)
		listeners = append(listeners, outbound...)
		clusters = append(clusters, inClusters...)
		clusters = append(clusters, outClusters...)

		// If management listener port and service port are same, bad things happen
		// when running in kubernetes, as the probes stop responding. So, append
		// non overlapping listeners only.
		for i := range mgmtListeners {
			m := mgmtListeners[i]
			c := mgmtClusters[i]
			l := listeners.GetByAddress(m.Address)
			if l != nil {
				glog.Warningf("Omitting listener for management address %s (%s) due to collision with service listener %s (%s)",
					m.Name, m.Address, l.Name, l.Address)
				continue
			}
			listeners = append(listeners, m)
			clusters = append(clusters, c)
>>>>>>> a527d4cb
		}

		// set bind to port values for port redirection
		for _, listener := range listeners {
			listener.BindToPort = false
		}

		// add an extra listener that binds to the port that is the recipient of the iptables redirect
		listeners = append(listeners, &Listener{
			Name:           VirtualListenerName,
			Address:        fmt.Sprintf("tcp://%s:%d", WildcardAddress, env.Mesh.ProxyListenPort),
			BindToPort:     true,
			UseOriginalDst: true,
			Filters:        make([]*NetworkFilter, 0),
		})
	}

	// enable HTTP PROXY port if necessary; this will add an RDS route for this port
	if env.Mesh.ProxyHttpPort > 0 {
		// only HTTP outbound clusters are needed
		httpOutbound := buildOutboundHTTPRoutes(env.Mesh, sidecar, instances, services, env.IstioConfigStore)
		clusters = append(clusters,
			httpOutbound.clusters()...)
		listeners = append(listeners,
			buildHTTPListener(env.Mesh, sidecar, nil, LocalhostAddress, int(env.Mesh.ProxyHttpPort), RDSAll, false))
	}

	return listeners.normalize(), clusters.normalize()
}

// buildRDSRoutes supplies RDS-enabled HTTP routes
// The route name is assumed to be the port number used by the route in the
// listener, or the special value for _all routes_.
// TODO: this can be optimized by querying for a specific HTTP port in the table
func buildRDSRoute(mesh *proxyconfig.ProxyMeshConfig, role proxy.Node, routeName string,
	discovery model.ServiceDiscovery, config model.IstioConfigStore) *HTTPRouteConfig {
	var configs HTTPRouteConfigs
	switch role.Type {
	case proxy.Ingress:
		configs, _ = buildIngressRoutes(mesh, discovery, config)
	case proxy.Egress:
		configs = buildEgressRoutes(mesh, discovery)
	case proxy.Sidecar:
		instances := discovery.HostInstances(map[string]bool{role.IPAddress: true})
		services := discovery.Services()
		configs = buildOutboundHTTPRoutes(mesh, role, instances, services, config)
	default:
		return nil
	}

	if routeName == RDSAll {
		return configs.combine()
	}

	port, err := strconv.Atoi(routeName)
	if err != nil {
		return nil
	}

	return configs[port]
}

// buildHTTPListener constructs a listener for the network interface address and port.
// Set RDS parameter to a non-empty value to enable RDS for the matching route name.
func buildHTTPListener(mesh *proxyconfig.ProxyMeshConfig, role proxy.Node, routeConfig *HTTPRouteConfig,
	ip string, port int, rds string, useRemoteAddress bool) *Listener {
	filters := buildFaultFilters(routeConfig)

	filters = append(filters, HTTPFilter{
		Type:   decoder,
		Name:   router,
		Config: FilterRouterConfig{},
	})

	if mesh.MixerAddress != "" {
		mixerConfig := mixerHTTPRouteConfig(role)
		filter := HTTPFilter{
			Type:   decoder,
			Name:   MixerFilter,
			Config: mixerConfig,
		}
		filters = append([]HTTPFilter{filter}, filters...)
	}

	config := &HTTPFilterConfig{
		CodecType:         auto,
		GenerateRequestID: true,
		UseRemoteAddress:  useRemoteAddress,
		StatPrefix:        "http",
		AccessLog: []AccessLog{{
			Path: DefaultAccessLog,
		}},
		Filters: filters,
	}

	if mesh.ZipkinAddress != "" {
		config.Tracing = &HTTPFilterTraceConfig{
			OperationName: IngressTraceOperation,
		}
	}

	if rds != "" {
		config.RDS = &RDS{
			Cluster:         RDSName,
			RouteConfigName: rds,
			RefreshDelayMs:  protoDurationToMS(mesh.DiscoveryRefreshDelay),
		}
	} else {
		config.RouteConfig = routeConfig
	}

	return &Listener{
		BindToPort: true,
		Name:       fmt.Sprintf("http_%s_%d", ip, port),
		Address:    fmt.Sprintf("tcp://%s:%d", ip, port),
		Filters: []*NetworkFilter{{
			Type:   read,
			Name:   HTTPConnectionManager,
			Config: config,
		}},
	}
}

func applyInboundAuth(listener *Listener, mesh *proxyconfig.ProxyMeshConfig) {
	switch mesh.AuthPolicy {
	case proxyconfig.ProxyMeshConfig_NONE:
	case proxyconfig.ProxyMeshConfig_MUTUAL_TLS:
		listener.SSLContext = buildListenerSSLContext(mesh.AuthCertsPath)
	}
}

// buildTCPListener constructs a listener for the TCP proxy
func buildTCPListener(tcpConfig *TCPRouteConfig, ip string, port int) *Listener {
	return &Listener{
		Name:    fmt.Sprintf("tcp_%s_%d", ip, port),
		Address: fmt.Sprintf("tcp://%s:%d", ip, port),
		Filters: []*NetworkFilter{{
			Type: read,
			Name: TCPProxyFilter,
			Config: &TCPProxyFilterConfig{
				StatPrefix:  "tcp",
				RouteConfig: tcpConfig,
			},
		}},
	}
}

// buildOutboundListeners combines HTTP routes and TCP listeners
func buildOutboundListeners(mesh *proxyconfig.ProxyMeshConfig, sidecar proxy.Node, env proxy.Environment,
	instances []*model.ServiceInstance,  services []*model.Service,
	config model.IstioConfigStore) (Listeners, Clusters) {

	listeners, clusters := buildOutboundTCPListeners(mesh, env, services)

	// note that outbound HTTP routes are supplied through RDS
	httpOutbound := buildOutboundHTTPRoutes(mesh, sidecar, instances, services, config)
	for port, routeConfig := range httpOutbound {
		listeners = append(listeners,
			buildHTTPListener(mesh, sidecar, routeConfig, WildcardAddress, port, fmt.Sprintf("%d", port), false))
		clusters = append(clusters, routeConfig.clusters()...)
	}

	return listeners, clusters
}

// buildDestinationHTTPRoutes creates HTTP route for a service and a port from rules
func buildDestinationHTTPRoutes(service *model.Service,
	servicePort *model.Port,
	rules []*proxyconfig.RouteRule) []*HTTPRoute {
	protocol := servicePort.Protocol
	switch protocol {
	case model.ProtocolHTTP, model.ProtocolHTTP2, model.ProtocolGRPC:
		routes := make([]*HTTPRoute, 0)

		// collect route rules
		useDefaultRoute := true
		for _, rule := range rules {
			if rule.Destination == service.Hostname {
				httpRoute := buildHTTPRoute(rule, servicePort)
				routes = append(routes, httpRoute)

				// User can provide timeout/retry policies without any match condition,
				// or specific route. User could also provide a single default route, in
				// which case, we should not be generating another default route.
				// For every HTTPRoute we build, the return value also provides a boolean
				// "catchAll" flag indicating if the route that was built was a catch all route.
				// When such a route is encountered, we stop building further routes for the
				// destination and we will not add the default route after the for loop.
				if httpRoute.CatchAll() {
					useDefaultRoute = false
					break
				}
			}
		}

		if useDefaultRoute {
			// default route for the destination is always the lowest priority route
			cluster := buildOutboundCluster(service.Hostname, servicePort, nil)
			routes = append(routes, buildDefaultRoute(cluster))
		}

		return routes

	case model.ProtocolHTTPS:
		// as an exception, external name HTTPS port is sent in plain-text HTTP/1.1
		if service.External() {
			cluster := buildOutboundCluster(service.Hostname, servicePort, nil)
			return []*HTTPRoute{buildDefaultRoute(cluster)}
		}

	case model.ProtocolTCP:
		// handled by buildOutboundTCPListeners

	default:
		glog.Warningf("Unsupported outbound protocol %v for port %#v", protocol, servicePort)
	}

	return nil
}

// buildOutboundHTTPRoutes creates HTTP route configs indexed by ports for the
// traffic outbound from the proxy instance
func buildOutboundHTTPRoutes(mesh *proxyconfig.ProxyMeshConfig, sidecar proxy.Node,
	instances []*model.ServiceInstance, services []*model.Service, config model.IstioConfigStore) HTTPRouteConfigs {
	httpConfigs := make(HTTPRouteConfigs)
	suffix := strings.Split(sidecar.Domain, ".")

	// get all the route rules applicable to the instances
	rules := config.RouteRulesBySource(instances)

	// outbound connections/requests are directed to service ports; we create a
	// map for each service port to define filters
	for _, service := range services {
		for _, servicePort := range service.Ports {
			// skip external services if the egress proxy is undefined
			if service.External() && mesh.EgressProxyAddress == "" {
				continue
			}

			routes := buildDestinationHTTPRoutes(service, servicePort, rules)

			if len(routes) > 0 {
				// must use egress proxy to route external name services
				if service.External() {
					for _, route := range routes {
						route.HostRewrite = service.Hostname
						for _, cluster := range route.clusters {
							cluster.ServiceName = ""
							cluster.Type = ClusterTypeStrictDNS
							cluster.Hosts = []Host{{URL: fmt.Sprintf("tcp://%s", mesh.EgressProxyAddress)}}
						}
					}
				}

				host := buildVirtualHost(service, servicePort, suffix, routes)
				http := httpConfigs.EnsurePort(servicePort.Port)

				// there should be at most one occurrence of the service for the same
				// port since service port values are distinct; that means the virtual
				// host domains, which include the sole domain name for the service, do
				// not overlap for the same route config.
				// for example, a service "a" with two ports 80 and 8080, would have virtual
				// hosts on 80 and 8080 listeners that contain domain "a".
				http.VirtualHosts = append(http.VirtualHosts, host)
			}
		}
	}

	return httpConfigs.normalize()
}

// buildOutboundTCPListeners lists listeners and referenced clusters for TCP
// protocols (including HTTPS)
//
// TODO(github.com/istio/pilot/issues/237)
//
// Sharing tcp_proxy and http_connection_manager filters on the same port for
// different destination services doesn't work with Envoy (yet). When the
// tcp_proxy filter's route matching fails for the http service the connection
// is closed without falling back to the http_connection_manager.
//
// Temporary workaround is to add a listener for each service IP that requires
// TCP routing
func buildOutboundTCPListeners(mesh *proxyconfig.ProxyMeshConfig, env proxy.Environment, services []*model.Service) (Listeners, Clusters) {
	tcpListeners := make(Listeners, 0)
	tcpClusters := make(Clusters, 0)

	routes := make(map[int][]*TCPRoute)
	for _, service := range services {
		if service.External() {
			continue // TODO TCP external services not currently supported
		}

		for _, servicePort := range service.Ports {
			switch servicePort.Protocol {
			case model.ProtocolTCP, model.ProtocolHTTPS:
				instances := env.Instances(service.Hostname, []string{servicePort.Name}, nil)
				if len(instances) == 0 {
					continue
				}

				cluster := buildOutboundCluster(service.Hostname, servicePort, nil)
				for _, instance := range instances {
					// TODO: could reduce number of TCPRoutes by grouping them together by port
					route := buildTCPRoute(cluster,
						[]string{instance.Endpoint.Address}, fmt.Sprint(instance.Endpoint.Port))
					routes[servicePort.Port] = append(routes[servicePort.Port], route)
				}

				tcpClusters = append(tcpClusters, cluster)

				//addrs := make([]string, 0, len(instances))
				//for _, instance := range instances {
				//	addrs = append(addrs, instance.Endpoint.Address)
				//}
				//
				//cluster := buildOutboundCluster(service.Hostname, servicePort, nil)
				//route := buildTCPRoute(cluster, addrs) // TODO: instance ports may differ from service port
				//routes[servicePort.Port] = append(routes[servicePort.Port], route)
				//tcpClusters = append(tcpClusters, cluster)
			}
		}
	}

	// create a listener per port
	for port, routes := range routes {
		sort.Sort(TCPRouteByRoute(routes))
		config := &TCPRouteConfig{Routes: routes}
		listener := buildTCPListener(config, "0.0.0.0", port)
		tcpListeners = append(tcpListeners, listener)
	}

	//for _, service := range services {
	//	for _, servicePort := range service.Ports {
	//		switch servicePort.Protocol {
	//		case model.ProtocolTCP, model.ProtocolHTTPS:
	//
	//			cluster := buildOutboundCluster(service.Hostname, servicePort, nil)
	//			route := buildTCPRoute(cluster, service.Address)
	//			config := &TCPRouteConfig{Routes: []*TCPRoute{route}}
	//			listener := buildTCPListener(config, service.Address, servicePort.Port)
	//			tcpClusters = append(tcpClusters, cluster)
	//			tcpListeners = append(tcpListeners, listener)
	//		}
	//	}
	//}
	return tcpListeners, tcpClusters
}

// buildInboundListeners creates listeners for the server-side (inbound)
// configuration for co-located service instances. The function also returns
// all inbound clusters since they are statically declared in the proxy
// configuration and do not utilize CDS.
func buildInboundListeners(mesh *proxyconfig.ProxyMeshConfig, sidecar proxy.Node,
	instances []*model.ServiceInstance) (Listeners, Clusters) {
	listeners := make(Listeners, 0, len(instances))
	clusters := make(Clusters, 0, len(instances))

	// inbound connections/requests are redirected to the endpoint address but appear to be sent
	// to the service address
	// assumes that endpoint addresses/ports are unique in the instance set
	// TODO: validate that duplicated endpoints for services can be handled (e.g. above assumption)
	for _, instance := range instances {
		endpoint := instance.Endpoint
		servicePort := endpoint.ServicePort
		protocol := servicePort.Protocol
		cluster := buildInboundCluster(endpoint.Port, protocol, mesh.ConnectTimeout)
		clusters = append(clusters, cluster)

		// Local service instances can be accessed through one of three
		// addresses: localhost, endpoint IP, and service
		// VIP. Localhost bypasses the proxy and doesn't need any TCP
		// route config. Endpoint IP is handled below and Service IP is handled
		// by outbound routes.
		// Traffic sent to our service VIP is redirected by remote
		// services' kubeproxy to our specific endpoint IP.
		switch protocol {
		case model.ProtocolHTTP, model.ProtocolHTTP2, model.ProtocolGRPC:
			route := buildDefaultRoute(cluster)

			// set server-side mixer filter config for inbound HTTP routes
			if mesh.MixerAddress != "" {
				route.OpaqueConfig = buildMixerOpaqueConfig(true, false)
			}

			host := &VirtualHost{
				Name:    fmt.Sprintf("inbound|%d", endpoint.Port),
				Domains: []string{"*"},
				Routes:  []*HTTPRoute{route},
			}

			config := &HTTPRouteConfig{VirtualHosts: []*VirtualHost{host}}
			listeners = append(listeners,
				buildHTTPListener(mesh, sidecar, config, endpoint.Address, endpoint.Port, "", false))

		case model.ProtocolTCP, model.ProtocolHTTPS:
			listener := buildTCPListener(&TCPRouteConfig{
				Routes: []*TCPRoute{buildTCPRoute(cluster, []string{endpoint.Address}, "")},
			}, endpoint.Address, endpoint.Port)

			// set server-side mixer filter config
			if mesh.MixerAddress != "" {
				filter := &NetworkFilter{
					Type:   both,
					Name:   MixerFilter,
					Config: mixerTCPConfig(sidecar),
				}
				listener.Filters = append([]*NetworkFilter{filter}, listener.Filters...)
			}

			listeners = append(listeners, listener)

		default:
			glog.Warningf("Unsupported inbound protocol %v for port %#v", protocol, servicePort)
		}
	}

	for _, listener := range listeners {
		applyInboundAuth(listener, mesh)
	}

	return listeners, clusters
}

// buildMgmtPortListeners creates inbound TCP only listeners for the management ports on
// server (inbound). The function also returns all inbound clusters since
// they are statically declared in the proxy configuration and do not
// utilize CDS.
// Management port listeners are slightly different from standard Inbound listeners
// in that, they do not have mixer filters nor do they have inbound auth.
// N.B. If a given management port is same as the service instance's endpoint port
// the pod will fail to start in Kubernetes, because the mixer service tries to
// lookup the service associated with the Pod. Since the pod is yet to be started
// and hence not bound to the service), the service lookup fails causing the mixer
// to fail the health check call. This results in a vicious cycle, where kubernetes
// restarts the unhealthy pod after successive failed health checks, and the mixer
// continues to reject the health checks as there is no service associated with
// the pod.
// So, if a user wants to use kubernetes probes with Istio, she should ensure
// that the health check ports are distinct from the service ports.
func buildMgmtPortListeners(mesh *proxyconfig.ProxyMeshConfig, managementPorts model.PortList,
	managementIP string) (Listeners, Clusters) {
	listeners := make(Listeners, 0, len(managementPorts))
	clusters := make(Clusters, 0, len(managementPorts))

	// assumes that inbound connections/requests are sent to the endpoint address
	for _, mPort := range managementPorts {
		switch mPort.Protocol {
		case model.ProtocolHTTP, model.ProtocolHTTP2, model.ProtocolGRPC, model.ProtocolTCP, model.ProtocolHTTPS:
			cluster := buildInboundCluster(mPort.Port, model.ProtocolTCP, mesh.ConnectTimeout)
			listener := buildTCPListener(&TCPRouteConfig{
				Routes: []*TCPRoute{buildTCPRoute(cluster, []string{managementIP}, "")},
			}, managementIP, mPort.Port)

			clusters = append(clusters, cluster)
			listeners = append(listeners, listener)
		default:
			glog.Warningf("Unsupported inbound protocol %v for management port %#v",
				mPort.Protocol, mPort)
		}
	}

	return listeners, clusters
}<|MERGE_RESOLUTION|>--- conflicted
+++ resolved
@@ -161,32 +161,12 @@
 	services := env.Services()
 	managementPorts := env.ManagementPorts(sidecar.IPAddress)
 
-<<<<<<< HEAD
-	inbound, inClusters := buildInboundListeners(env.Mesh, sidecar, instances)
-	outbound, outClusters := buildOutboundListeners(env.Mesh, sidecar, env, instances, services, env)
-	mgmtListeners, mgmtClusters := buildMgmtPortListeners(env.Mesh, managementPorts, sidecar.IPAddress)
-
-	listeners := append(inbound, outbound...)
-	clusters := append(inClusters, outClusters...)
-
-	// If management listener port and service port are same, bad things happen
-	// when running in kubernetes, as the probes stop responding. So, append
-	// non overlapping listeners only.
-	for i := range mgmtListeners {
-		m := mgmtListeners[i]
-		c := mgmtClusters[i]
-		l := listeners.GetByAddress(m.Address)
-		if l != nil {
-			glog.Warningf("Omitting listener for management address %s (%s) due to collision with service listener %s (%s)",
-				m.Name, m.Address, l.Name, l.Address)
-			continue
-=======
 	listeners := make(Listeners, 0)
 	clusters := make(Clusters, 0)
 
 	if env.Mesh.ProxyListenPort > 0 {
 		inbound, inClusters := buildInboundListeners(env.Mesh, sidecar, instances)
-		outbound, outClusters := buildOutboundListeners(env.Mesh, sidecar, instances, services, env.IstioConfigStore)
+		outbound, outClusters := buildOutboundListeners(env.Mesh, sidecar, env, instances, services, env.IstioConfigStore)
 		mgmtListeners, mgmtClusters := buildMgmtPortListeners(env.Mesh, managementPorts, sidecar.IPAddress)
 
 		listeners = append(listeners, inbound...)
@@ -208,7 +188,6 @@
 			}
 			listeners = append(listeners, m)
 			clusters = append(clusters, c)
->>>>>>> a527d4cb
 		}
 
 		// set bind to port values for port redirection

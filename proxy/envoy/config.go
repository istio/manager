// Copyright 2017 Istio Authors
//
// Licensed under the Apache License, Version 2.0 (the "License");
// you may not use this file except in compliance with the License.
// You may obtain a copy of the License at
//
//     http://www.apache.org/licenses/LICENSE-2.0
//
// Unless required by applicable law or agreed to in writing, software
// distributed under the License is distributed on an "AS IS" BASIS,
// WITHOUT WARRANTIES OR CONDITIONS OF ANY KIND, either express or implied.
// See the License for the specific language governing permissions and
// limitations under the License.

package envoy

import (
	"crypto/sha1"
	"encoding/json"
	"errors"
	"fmt"
	"io"
	"os"
	"sort"
	"strconv"
	"strings"
	"time"

	"github.com/golang/glog"
	multierror "github.com/hashicorp/go-multierror"

	proxyconfig "istio.io/api/proxy/v1/config"
	"istio.io/pilot/model"
	"istio.io/pilot/proxy"
)

// Config generation main functions.
// The general flow of the generation process consists of the following steps:
// - routes are created for each destination, with referenced clusters stored as a special field
// - routes are organized into listeners for inbound and outbound traffic
// - clusters are aggregated and normalized across routes
// - extra policies and filters are added by additional passes over abstract config structures
// - configuration elements are de-duplicated and ordered in a canonical way

// WriteFile saves config to a file
func (conf *Config) WriteFile(fname string) error {
	if glog.V(2) {
		glog.Infof("writing configuration to %s", fname)
		if err := conf.Write(os.Stderr); err != nil {
			glog.Error(err)
		}
	}

	file, err := os.Create(fname)
	if err != nil {
		return err
	}

	if err := conf.Write(file); err != nil {
		err = multierror.Append(err, file.Close())
		return err
	}

	return file.Close()
}

func (conf *Config) Write(w io.Writer) error {
	out, err := json.MarshalIndent(&conf, "", "  ")
	if err != nil {
		return err
	}

	_, err = w.Write(out)
	return err
}

// buildConfig creates a proxy config with discovery services and admin port
func buildConfig(listeners Listeners, clusters Clusters, lds bool, config proxyconfig.ProxyConfig) *Config {
	out := &Config{
		Listeners: listeners,
		Admin: Admin{
			AccessLogPath: DefaultAccessLog,
			Address:       fmt.Sprintf("tcp://%s:%d", LocalhostAddress, config.ProxyAdminPort),
		},
		ClusterManager: ClusterManager{
			Clusters: append(clusters,
				buildCluster(config.DiscoveryAddress, RDSName, config.ConnectTimeout)),
			SDS: &DiscoveryCluster{
				Cluster:        buildCluster(config.DiscoveryAddress, SDSName, config.ConnectTimeout),
				RefreshDelayMs: protoDurationToMS(config.DiscoveryRefreshDelay),
			},
			CDS: &DiscoveryCluster{
				Cluster:        buildCluster(config.DiscoveryAddress, CDSName, config.ConnectTimeout),
				RefreshDelayMs: protoDurationToMS(config.DiscoveryRefreshDelay),
			},
		},
		StatsdUDPIPAddress: config.StatsdUdpAddress,
	}

	if lds {
		out.LDS = &LDSCluster{
			Cluster:        LDSName,
			RefreshDelayMs: protoDurationToMS(config.DiscoveryRefreshDelay),
		}
		out.ClusterManager.Clusters = append(out.ClusterManager.Clusters,
			buildCluster(config.DiscoveryAddress, LDSName, config.ConnectTimeout))
	}

	if config.ZipkinAddress != "" {
		out.ClusterManager.Clusters = append(out.ClusterManager.Clusters,
			buildCluster(config.ZipkinAddress, ZipkinCollectorCluster, config.ConnectTimeout))
		out.Tracing = buildZipkinTracing()
	}

	return out
}

// buildListeners produces a list of listeners and referenced clusters for all proxies
func buildListeners(env proxy.Environment, node proxy.Node) (Listeners, error) {
	switch node.Type {
	case proxy.Sidecar, proxy.Router:
		instances, err := env.HostInstances(map[string]bool{node.IPAddress: true})
		if err != nil {
			return Listeners{}, err
		}
		services, err := env.Services()
		if err != nil {
			return Listeners{}, err
		}
		listeners, _ := buildSidecarListenersClusters(env.Mesh, instances,
			services, env.ManagementPorts(node.IPAddress), node, env.IstioConfigStore)
		return listeners, nil
	case proxy.Ingress:
<<<<<<< HEAD
		instances, err := env.HostInstances(map[string]bool{node.IPAddress: true})
		if err != nil {
			return Listeners{}, err
		}
		return buildIngressListeners(env.Mesh, instances, env.ServiceDiscovery, env.IstioConfigStore, node), nil
	case proxy.Egress:
		return buildEgressListeners(env.Mesh, node), nil
=======
		instances := env.HostInstances(map[string]bool{node.IPAddress: true})
		return buildIngressListeners(env.Mesh, instances, env.ServiceDiscovery, env.IstioConfigStore, node)
>>>>>>> f3fef1fc
	}
	return nil, nil
}

func buildClusters(env proxy.Environment, node proxy.Node) (Clusters, error) {
	var clusters Clusters
	var instances []*model.ServiceInstance
	var err error
	switch node.Type {
	case proxy.Sidecar, proxy.Router:
		instances, err = env.HostInstances(map[string]bool{node.IPAddress: true})
		if err != nil {
			return clusters, err
		}
		services, err := env.Services()
		if err != nil {
			return clusters, err
		}
		_, clusters = buildSidecarListenersClusters(env.Mesh, instances,
			services, env.ManagementPorts(node.IPAddress), node, env.IstioConfigStore)
	case proxy.Ingress:
		instances, err = env.HostInstances(map[string]bool{node.IPAddress: true})
		httpRouteConfigs, _ := buildIngressRoutes(env.Mesh, instances, env.ServiceDiscovery, env.IstioConfigStore)
		clusters = httpRouteConfigs.clusters().normalize()
<<<<<<< HEAD
	case proxy.Egress:
		// TODO: decide upon instances for egress proxy
		httpRouteConfigs, err := buildEgressRoutes(env.Mesh, env.ServiceDiscovery)
		if err != nil {
			return clusters, err
		}
		clusters = httpRouteConfigs.clusters().normalize()
=======
>>>>>>> f3fef1fc
	}

	if err != nil {
		return clusters, err
	}

	// apply custom policies for outbound clusters
	for _, cluster := range clusters {
		applyClusterPolicy(cluster, instances, env.IstioConfigStore, env.Mesh, env.ServiceAccounts)
	}

	// append Mixer service definition if necessary
	if env.Mesh.MixerAddress != "" {
		clusters = append(clusters, buildMixerCluster(env.Mesh))
	}

	return clusters, nil
}

// buildSidecarListenersClusters produces a list of listeners and referenced clusters for sidecar proxies
// TODO: this implementation is inefficient as it is recomputing all the routes for all proxies
// There is a lot of potential to cache and reuse cluster definitions across proxies and also
// skip computing the actual HTTP routes
func buildSidecarListenersClusters(
	mesh *proxyconfig.MeshConfig,
	instances []*model.ServiceInstance,
	services []*model.Service,
	managementPorts model.PortList,
	node proxy.Node,
	config model.IstioConfigStore) (Listeners, Clusters) {

	// ensure services are ordered to simplify generation logic
	sort.Slice(services, func(i, j int) bool { return services[i].Hostname < services[j].Hostname })

	listeners := make(Listeners, 0)
	clusters := make(Clusters, 0)

	if node.Type == proxy.Router {
		outbound, outClusters := buildOutboundListeners(mesh, node, instances, services, config)
		listeners = append(listeners, outbound...)
		clusters = append(clusters, outClusters...)
	} else if mesh.ProxyListenPort > 0 {
		inbound, inClusters := buildInboundListeners(mesh, node, instances, config)
		outbound, outClusters := buildOutboundListeners(mesh, node, instances, services, config)
		mgmtListeners, mgmtClusters := buildMgmtPortListeners(mesh, managementPorts, node.IPAddress)

		listeners = append(listeners, inbound...)
		listeners = append(listeners, outbound...)
		clusters = append(clusters, inClusters...)
		clusters = append(clusters, outClusters...)

		// If management listener port and service port are same, bad things happen
		// when running in kubernetes, as the probes stop responding. So, append
		// non overlapping listeners only.
		for i := range mgmtListeners {
			m := mgmtListeners[i]
			c := mgmtClusters[i]
			l := listeners.GetByAddress(m.Address)
			if l != nil {
				glog.Warningf("Omitting listener for management address %s (%s) due to collision with service listener %s (%s)",
					m.Name, m.Address, l.Name, l.Address)
				continue
			}
			listeners = append(listeners, m)
			clusters = append(clusters, c)
		}

		// set bind to port values for port redirection
		for _, listener := range listeners {
			listener.BindToPort = false
		}

		// add an extra listener that binds to the port that is the recipient of the iptables redirect
		listeners = append(listeners, &Listener{
			Name:           VirtualListenerName,
			Address:        fmt.Sprintf("tcp://%s:%d", WildcardAddress, mesh.ProxyListenPort),
			BindToPort:     true,
			UseOriginalDst: true,
			Filters:        make([]*NetworkFilter, 0),
		})
	}

	// enable HTTP PROXY port if necessary; this will add an RDS route for this port
	if mesh.ProxyHttpPort > 0 {
		useRemoteAddress := false
		traceOperation := EgressTraceOperation
		listenAddress := LocalhostAddress

		if node.Type == proxy.Router {
			useRemoteAddress = true
			traceOperation = IngressTraceOperation
			listenAddress = WildcardAddress
		}

		// only HTTP outbound clusters are needed
		httpOutbound := buildOutboundHTTPRoutes(mesh, node, instances, services, config)
		httpOutbound = buildEgressHTTPRoutes(mesh, node, instances, config, httpOutbound)
		clusters = append(clusters,
			httpOutbound.clusters()...)
		listeners = append(listeners,
			buildHTTPListener(mesh, node, instances, nil, listenAddress, int(mesh.ProxyHttpPort),
				RDSAll, useRemoteAddress, traceOperation))
		// TODO: need inbound listeners in HTTP_PROXY case, with dedicated ingress listener.
	}

	return listeners.normalize(), clusters.normalize()
}

// buildRDSRoutes supplies RDS-enabled HTTP routes
// The route name is assumed to be the port number used by the route in the
// listener, or the special value for _all routes_.
// TODO: this can be optimized by querying for a specific HTTP port in the table
func buildRDSRoute(mesh *proxyconfig.MeshConfig, node proxy.Node, routeName string,
	discovery model.ServiceDiscovery, config model.IstioConfigStore) (*HTTPRouteConfig, error) {
	var httpConfigs HTTPRouteConfigs
	switch node.Type {
	case proxy.Ingress:
		instances, err := discovery.HostInstances(map[string]bool{node.IPAddress: true})
		if err != nil {
			return nil, err
		}
		httpConfigs, _ = buildIngressRoutes(mesh, instances, discovery, config)
<<<<<<< HEAD
	case proxy.Egress:
		var err error
		httpConfigs, err = buildEgressRoutes(mesh, discovery)
		if err != nil {
			return nil, err
		}
=======
>>>>>>> f3fef1fc
	case proxy.Sidecar, proxy.Router:
		instances, err := discovery.HostInstances(map[string]bool{node.IPAddress: true})
		if err != nil {
			return nil, err
		}
		services, err := discovery.Services()
		if err != nil {
			return nil, err
		}
		httpConfigs = buildOutboundHTTPRoutes(mesh, node, instances, services, config)
		httpConfigs = buildEgressHTTPRoutes(mesh, node, instances, config, httpConfigs)
	default:
		return nil, errors.New("Unrecognized node type")
	}

	if routeName == RDSAll {
		return httpConfigs.combine(), nil
	}

	port, err := strconv.Atoi(routeName)
	if err != nil {
		return nil, err
	}

	return httpConfigs[port], nil
}

// buildHTTPListener constructs a listener for the network interface address and port.
// Set RDS parameter to a non-empty value to enable RDS for the matching route name.
func buildHTTPListener(mesh *proxyconfig.MeshConfig, node proxy.Node, instances []*model.ServiceInstance,
	routeConfig *HTTPRouteConfig, ip string, port int, rds string, useRemoteAddress bool, direction string) *Listener {
	filters := buildFaultFilters(routeConfig)

	filters = append(filters, HTTPFilter{
		Type:   decoder,
		Name:   router,
		Config: FilterRouterConfig{},
	})

	// This is the mixer 'destination.service'
	// TODO: use canonical name, comma separated list is not actually supported by mixer.

	service := ""
	if instances != nil {
		// join service names with a comma
		serviceSet := make(map[string]bool, len(instances))
		for _, instance := range instances {
			serviceSet[instance.Service.Hostname] = true
		}
		services := make([]string, 0, len(serviceSet))
		for service := range serviceSet {
			services = append(services, service)
		}

		sort.Strings(services)
		service = strings.Join(services, ",")
	}

	if mesh.MixerAddress != "" {
		mixerConfig := mixerHTTPRouteConfig(node, service)
		filter := HTTPFilter{
			Type:   decoder,
			Name:   MixerFilter,
			Config: mixerConfig,
		}
		filters = append([]HTTPFilter{filter}, filters...)
	}

	config := &HTTPFilterConfig{
		CodecType:        auto,
		UseRemoteAddress: useRemoteAddress,
		StatPrefix:       "http",
		Filters:          filters,
	}

	if mesh.AccessLogFile != "" {
		config.AccessLog = []AccessLog{{
			Path: mesh.AccessLogFile,
		}}
	}

	if mesh.EnableTracing {
		config.GenerateRequestID = true
		config.Tracing = &HTTPFilterTraceConfig{
			OperationName: direction,
		}
	}

	if rds != "" {
		config.RDS = &RDS{
			Cluster:         RDSName,
			RouteConfigName: rds,
			RefreshDelayMs:  protoDurationToMS(mesh.RdsRefreshDelay),
		}
	} else {
		config.RouteConfig = routeConfig
	}

	return &Listener{
		BindToPort: true,
		Name:       fmt.Sprintf("http_%s_%d", ip, port),
		Address:    fmt.Sprintf("tcp://%s:%d", ip, port),
		Filters: []*NetworkFilter{{
			Type:   read,
			Name:   HTTPConnectionManager,
			Config: config,
		}},
	}
}

func applyInboundAuth(listener *Listener, mesh *proxyconfig.MeshConfig) {
	switch mesh.AuthPolicy {
	case proxyconfig.MeshConfig_NONE:
	case proxyconfig.MeshConfig_MUTUAL_TLS:
		listener.SSLContext = buildListenerSSLContext(proxy.AuthCertsPath)
	}
}

// buildTCPListener constructs a listener for the TCP proxy
// in addition, it enables mongo proxy filter based on the protocol
func buildTCPListener(tcpConfig *TCPRouteConfig, ip string, port int, protocol model.Protocol) *Listener {

	baseTCPProxy := &NetworkFilter{
		Type: read,
		Name: TCPProxyFilter,
		Config: &TCPProxyFilterConfig{
			StatPrefix:  "tcp",
			RouteConfig: tcpConfig,
		},
	}

	switch protocol {
	case model.ProtocolMongo:
		// TODO: add a watcher for /var/lib/istio/mongo/certs
		// if certs are found use, TLS or mTLS clusters for talking to MongoDB.
		// User is responsible for mounting those certs in the pod.
		return &Listener{
			Name:    fmt.Sprintf("mongo_%s_%d", ip, port),
			Address: fmt.Sprintf("tcp://%s:%d", ip, port),
			Filters: []*NetworkFilter{{
				Type: both,
				Name: MongoProxyFilter,
				Config: &MongoProxyFilterConfig{
					StatPrefix: "mongo",
				},
			},
				baseTCPProxy,
			},
		}
	case model.ProtocolRedis:
		// Redis filter requires the cluster name to be specified
		// as part of the filter. We extract the cluster from the
		// TCPRoute. Since TCPRoute has only one route, we take the
		// cluster from the first route. The moment this route array
		// has multiple routes, we need a fallback. For the moment,
		// fallback to base TCP.

		// Unlike Mongo, Redis is a standalone filter, that is not
		// stacked on top of tcp_proxy
		if len(tcpConfig.Routes) == 1 {
			return &Listener{
				Name:    fmt.Sprintf("redis_%s_%d", ip, port),
				Address: fmt.Sprintf("tcp://%s:%d", ip, port),
				Filters: []*NetworkFilter{{
					Type: both,
					Name: RedisProxyFilter,
					Config: &RedisProxyFilterConfig{
						ClusterName: tcpConfig.Routes[0].Cluster,
						StatPrefix:  "redis",
						ConnPool: &RedisConnPool{
							OperationTimeoutMS: int64(RedisDefaultOpTimeout / time.Millisecond),
						},
					},
				}},
			}
		}
	}

	return &Listener{
		Name:    fmt.Sprintf("tcp_%s_%d", ip, port),
		Address: fmt.Sprintf("tcp://%s:%d", ip, port),
		Filters: []*NetworkFilter{baseTCPProxy},
	}
}

// buildOutboundListeners combines HTTP routes and TCP listeners
func buildOutboundListeners(mesh *proxyconfig.MeshConfig, sidecar proxy.Node, instances []*model.ServiceInstance,
	services []*model.Service, config model.IstioConfigStore) (Listeners, Clusters) {
	listeners, clusters := buildOutboundTCPListeners(mesh, sidecar, services)

	// note that outbound HTTP routes are supplied through RDS
	httpOutbound := buildOutboundHTTPRoutes(mesh, sidecar, instances, services, config)
	httpOutbound = buildEgressHTTPRoutes(mesh, sidecar, instances, config, httpOutbound)

	for port, routeConfig := range httpOutbound {
		operation := EgressTraceOperation
		useRemoteAddress := false

		if sidecar.Type == proxy.Router {
			// if this is in Router mode, then use ingress style trace operation, and remote address settings
			useRemoteAddress = true
			operation = IngressTraceOperation
		}

		l := buildHTTPListener(mesh, sidecar, instances, routeConfig, WildcardAddress, port,
			fmt.Sprintf("%d", port), useRemoteAddress, operation)
		listeners = append(listeners, l)
		clusters = append(clusters, routeConfig.clusters()...)
	}

	return listeners, clusters
}

// buildDestinationHTTPRoutes creates HTTP route for a service and a port from rules
func buildDestinationHTTPRoutes(service *model.Service,
	servicePort *model.Port,
	instances []*model.ServiceInstance,
	config model.IstioConfigStore) []*HTTPRoute {
	protocol := servicePort.Protocol
	switch protocol {
	case model.ProtocolHTTP, model.ProtocolHTTP2, model.ProtocolGRPC:
		routes := make([]*HTTPRoute, 0)

		// collect route rules
		useDefaultRoute := true
		rules := config.RouteRules(instances, service.Hostname)
		// sort for output uniqueness
		model.SortRouteRules(rules)
		for _, rule := range rules {
			httpRoute := buildHTTPRoute(rule, service, servicePort)
			routes = append(routes, httpRoute)

			// User can provide timeout/retry policies without any match condition,
			// or specific route. User could also provide a single default route, in
			// which case, we should not be generating another default route.
			// For every HTTPRoute we build, the return value also provides a boolean
			// "catchAll" flag indicating if the route that was built was a catch all route.
			// When such a route is encountered, we stop building further routes for the
			// destination and we will not add the default route after the for loop.
			if httpRoute.CatchAll() {
				useDefaultRoute = false
				break
			}
		}

		if useDefaultRoute {
			// default route for the destination is always the lowest priority route
			cluster := buildOutboundCluster(service.Hostname, servicePort, nil)
			routes = append(routes, buildDefaultRoute(cluster))
		}

		return routes

	case model.ProtocolHTTPS:
		// as an exception, external name HTTPS port is sent in plain-text HTTP/1.1
		if service.External() {
			cluster := buildOutboundCluster(service.Hostname, servicePort, nil)
			return []*HTTPRoute{buildDefaultRoute(cluster)}
		}

	case model.ProtocolTCP, model.ProtocolMongo, model.ProtocolRedis:
		// handled by buildOutboundTCPListeners

	default:
		glog.V(4).Infof("Unsupported outbound protocol %v for port %#v", protocol, servicePort)
	}

	return nil
}

// buildOutboundHTTPRoutes creates HTTP route configs indexed by ports for the
// traffic outbound from the proxy instance
func buildOutboundHTTPRoutes(mesh *proxyconfig.MeshConfig, sidecar proxy.Node,
	instances []*model.ServiceInstance, services []*model.Service, config model.IstioConfigStore) HTTPRouteConfigs {
	httpConfigs := make(HTTPRouteConfigs)
	suffix := strings.Split(sidecar.Domain, ".")

	// outbound connections/requests are directed to service ports; we create a
	// map for each service port to define filters
	for _, service := range services {
		for _, servicePort := range service.Ports {
			routes := buildDestinationHTTPRoutes(service, servicePort, instances, config)

			if len(routes) > 0 {
				host := buildVirtualHost(service, servicePort, suffix, routes)
				http := httpConfigs.EnsurePort(servicePort.Port)

				// there should be at most one occurrence of the service for the same
				// port since service port values are distinct; that means the virtual
				// host domains, which include the sole domain name for the service, do
				// not overlap for the same route config.
				// for example, a service "a" with two ports 80 and 8080, would have virtual
				// hosts on 80 and 8080 listeners that contain domain "a".
				http.VirtualHosts = append(http.VirtualHosts, host)
			}
		}
	}

	return httpConfigs.normalize()
}

// buildOutboundTCPListeners lists listeners and referenced clusters for TCP
// protocols (including HTTPS)
//
// TODO(github.com/istio/pilot/issues/237)
//
// Sharing tcp_proxy and http_connection_manager filters on the same port for
// different destination services doesn't work with Envoy (yet). When the
// tcp_proxy filter's route matching fails for the http service the connection
// is closed without falling back to the http_connection_manager.
//
// Temporary workaround is to add a listener for each service IP that requires
// TCP routing
//
// Connections to the ports of non-load balanced services are directed to
// the connection's original destination. This avoids costly queries of instance
// IPs and ports, but requires that ports of non-load balanced service be unique.
func buildOutboundTCPListeners(mesh *proxyconfig.MeshConfig, sidecar proxy.Node,
	services []*model.Service) (Listeners, Clusters) {
	tcpListeners := make(Listeners, 0)
	tcpClusters := make(Clusters, 0)

	var originalDstCluster *Cluster
	wildcardListenerPorts := make(map[int]bool)
	for _, service := range services {
		if service.External() {
			continue // TODO TCP external services not currently supported
		}
		for _, servicePort := range service.Ports {
			switch servicePort.Protocol {
			case model.ProtocolTCP, model.ProtocolHTTPS, model.ProtocolMongo, model.ProtocolRedis:
				if service.LoadBalancingDisabled || service.Address == "" ||
					sidecar.Type == proxy.Router {
					// ensure only one wildcard listener is created per port if its headless service
					// or if its for a Router (where there is one wildcard TCP listener per port)
					// or if this is in environment where services don't get a dummy load balancer IP.
					if wildcardListenerPorts[servicePort.Port] {
						glog.V(4).Infof("Multiple definitions for port %d", servicePort.Port)
						continue
					}
					wildcardListenerPorts[servicePort.Port] = true

					var cluster *Cluster
					// Router mode cannot handle headless services
					if service.LoadBalancingDisabled && sidecar.Type != proxy.Router {
						if originalDstCluster == nil {
							originalDstCluster = buildOriginalDSTCluster(
								"orig-dst-cluster-tcp", mesh.ConnectTimeout)
							tcpClusters = append(tcpClusters, originalDstCluster)
						}
						cluster = originalDstCluster
					} else {
						cluster = buildOutboundCluster(service.Hostname, servicePort, nil)
						tcpClusters = append(tcpClusters, cluster)
					}
					route := buildTCPRoute(cluster, nil)
					config := &TCPRouteConfig{Routes: []*TCPRoute{route}}
					listener := buildTCPListener(
						config, WildcardAddress, servicePort.Port, servicePort.Protocol)
					if sidecar.Type == proxy.Router {
						listener.BindToPort = true
					}
					tcpListeners = append(tcpListeners, listener)
				} else {
					cluster := buildOutboundCluster(service.Hostname, servicePort, nil)
					route := buildTCPRoute(cluster, []string{service.Address})
					config := &TCPRouteConfig{Routes: []*TCPRoute{route}}
					listener := buildTCPListener(
						config, service.Address, servicePort.Port, servicePort.Protocol)
					tcpClusters = append(tcpClusters, cluster)
					tcpListeners = append(tcpListeners, listener)
				}
			}
		}
	}

	return tcpListeners, tcpClusters
}

// buildInboundListeners creates listeners for the server-side (inbound)
// configuration for co-located service instances. The function also returns
// all inbound clusters since they are statically declared in the proxy
// configuration and do not utilize CDS.
func buildInboundListeners(mesh *proxyconfig.MeshConfig, sidecar proxy.Node,
	instances []*model.ServiceInstance, config model.IstioConfigStore) (Listeners, Clusters) {
	listeners := make(Listeners, 0, len(instances))
	clusters := make(Clusters, 0, len(instances))

	// inbound connections/requests are redirected to the endpoint address but appear to be sent
	// to the service address
	// assumes that endpoint addresses/ports are unique in the instance set
	// TODO: validate that duplicated endpoints for services can be handled (e.g. above assumption)
	for _, instance := range instances {
		endpoint := instance.Endpoint
		servicePort := endpoint.ServicePort
		protocol := servicePort.Protocol
		cluster := buildInboundCluster(endpoint.Port, protocol, mesh.ConnectTimeout)
		clusters = append(clusters, cluster)

		// Local service instances can be accessed through one of three
		// addresses: localhost, endpoint IP, and service
		// VIP. Localhost bypasses the proxy and doesn't need any TCP
		// route config. Endpoint IP is handled below and Service IP is handled
		// by outbound routes.
		// Traffic sent to our service VIP is redirected by remote
		// services' kubeproxy to our specific endpoint IP.
		switch protocol {
		case model.ProtocolHTTP, model.ProtocolHTTP2, model.ProtocolGRPC:
			defaultRoute := buildDefaultRoute(cluster)

			// set server-side mixer filter config for inbound HTTP routes
			if mesh.MixerAddress != "" {
				defaultRoute.OpaqueConfig = buildMixerOpaqueConfig(!mesh.DisablePolicyChecks, false)
			}

			host := &VirtualHost{
				Name:    fmt.Sprintf("inbound|%d", endpoint.Port),
				Domains: []string{"*"},
				Routes:  []*HTTPRoute{},
			}

			// Websocket enabled routes need to have an explicit use_websocket : true
			// This setting needs to be enabled on Envoys at both sender and receiver end
			if protocol == model.ProtocolHTTP {
				// get all the route rules applicable to the instances
				rules := config.RouteRulesByDestination(instances)
				// sort for the output uniqueness
				model.SortRouteRules(rules)
				for _, config := range rules {
					rule := config.Spec.(*proxyconfig.RouteRule)
					if route := buildInboundRoute(config, rule, cluster); route != nil {
						// set server-side mixer filter config for inbound HTTP routes
						// Note: websocket routes do not call the filter chain. Will be
						// resolved in future.
						if mesh.MixerAddress != "" {
							route.OpaqueConfig = buildMixerOpaqueConfig(!mesh.DisablePolicyChecks, false)
						}

						host.Routes = append(host.Routes, route)
					}
				}
			}

			host.Routes = append(host.Routes, defaultRoute)

			config := &HTTPRouteConfig{VirtualHosts: []*VirtualHost{host}}
			listeners = append(listeners,
				buildHTTPListener(mesh, sidecar, instances, config, endpoint.Address,
					endpoint.Port, "", false, IngressTraceOperation))

		case model.ProtocolTCP, model.ProtocolHTTPS, model.ProtocolMongo, model.ProtocolRedis:
			listener := buildTCPListener(&TCPRouteConfig{
				Routes: []*TCPRoute{buildTCPRoute(cluster, []string{endpoint.Address})},
			}, endpoint.Address, endpoint.Port, protocol)

			// set server-side mixer filter config
			if mesh.MixerAddress != "" {
				filter := &NetworkFilter{
					Type:   both,
					Name:   MixerFilter,
					Config: mixerTCPConfig(sidecar, !mesh.DisablePolicyChecks),
				}
				listener.Filters = append([]*NetworkFilter{filter}, listener.Filters...)
			}

			listeners = append(listeners, listener)

		default:
			glog.V(4).Infof("Unsupported inbound protocol %v for port %#v", protocol, servicePort)
		}
	}

	for _, listener := range listeners {
		applyInboundAuth(listener, mesh)
	}

	return listeners, clusters
}

func appendPortToDomains(domains []string, port int) []string {
	domainsWithPorts := make([]string, len(domains), 2*len(domains))
	copy(domainsWithPorts, domains)

	for _, domain := range domains {
		domainsWithPorts = append(domainsWithPorts, domain+":"+strconv.Itoa(port))
	}

	return domainsWithPorts
}

func buildEgressVirtualHost(rule *proxyconfig.EgressRule,
	mesh *proxyconfig.MeshConfig, port *model.Port, instances []*model.ServiceInstance,
	config model.IstioConfigStore) *VirtualHost {
	var externalTrafficCluster *Cluster
	destination := rule.Destination.Service

	protocolToHandle := port.Protocol
	if protocolToHandle == model.ProtocolGRPC {
		protocolToHandle = model.ProtocolHTTP2
	}

	// Create a unique orig dst cluster for each service defined by egress rule
	// So that we can apply circuit breakers, outlier detections, etc., later.
	svc := model.Service{Hostname: destination}
	key := svc.Key(port, nil)
	name := fmt.Sprintf("%x", sha1.Sum([]byte(key)))
	externalTrafficCluster = buildOriginalDSTCluster(name, mesh.ConnectTimeout)
	externalTrafficCluster.ServiceName = key
	externalTrafficCluster.hostname = destination
	externalTrafficCluster.port = port
	if protocolToHandle == model.ProtocolHTTPS {
		externalTrafficCluster.SSLContext = &SSLContextExternal{}
	}

	if protocolToHandle == model.ProtocolHTTP2 {
		externalTrafficCluster.Features = ClusterFeatureHTTP2
	}

	if protocolToHandle == model.ProtocolHTTPS {
		// temporarily set the protocol to HTTP because we require applications
		// to use http to talk to external services (and we do TLS origination).
		// buildDestinationHTTPRoutes does not generate route blocks for HTTPS services
		port.Protocol = model.ProtocolHTTP
	}

	routes := buildDestinationHTTPRoutes(&model.Service{Hostname: destination}, port, instances, config)
	// reset the protocol to the original value
	port.Protocol = protocolToHandle

	if len(routes) > 0 {
		// Set the destination clusters to the cluster we computed above.
		// Services defined via egress rules do not have labels and hence no weighted clusters
		for _, route := range routes {
			route.Cluster = externalTrafficCluster.Name
			route.clusters = []*Cluster{externalTrafficCluster}
		}
	}

	virtualHostName := destination + ":" + strconv.Itoa(port.Port)
	return &VirtualHost{
		Name:    virtualHostName,
		Domains: appendPortToDomains([]string{destination}, port.Port),
		Routes:  routes,
	}
}

func buildEgressHTTPRoutes(mesh *proxyconfig.MeshConfig, node proxy.Node,
	instances []*model.ServiceInstance, config model.IstioConfigStore,
	httpConfigs HTTPRouteConfigs) HTTPRouteConfigs {

	if node.Type == proxy.Router {
		// No egress rule support for Routers. As semantics are not clear.
		return httpConfigs
	}

	egressRules, errs := model.RejectConflictingEgressRules(config.EgressRules())

	if errs != nil {
		glog.Warningf("Rejected rules: %v", errs)
	}

	for _, rule := range egressRules {
		for _, port := range rule.Ports {
			protocol := model.Protocol(strings.ToUpper(port.Protocol))
			if protocol != model.ProtocolHTTP && protocol != model.ProtocolHTTPS &&
				protocol != model.ProtocolHTTP2 && protocol != model.ProtocolGRPC {
				continue
			}
			intPort := int(port.Port)
			modelPort := &model.Port{Name: fmt.Sprintf("external-%v-%d", protocol, intPort),
				Port: intPort, Protocol: protocol}
			httpConfig := httpConfigs.EnsurePort(intPort)
			httpConfig.VirtualHosts = append(httpConfig.VirtualHosts,
				buildEgressVirtualHost(rule, mesh, modelPort, instances, config))
		}
	}

	return httpConfigs.normalize()
}

// buildMgmtPortListeners creates inbound TCP only listeners for the management ports on
// server (inbound). The function also returns all inbound clusters since
// they are statically declared in the proxy configuration and do not
// utilize CDS.
// Management port listeners are slightly different from standard Inbound listeners
// in that, they do not have mixer filters nor do they have inbound auth.
// N.B. If a given management port is same as the service instance's endpoint port
// the pod will fail to start in Kubernetes, because the mixer service tries to
// lookup the service associated with the Pod. Since the pod is yet to be started
// and hence not bound to the service), the service lookup fails causing the mixer
// to fail the health check call. This results in a vicious cycle, where kubernetes
// restarts the unhealthy pod after successive failed health checks, and the mixer
// continues to reject the health checks as there is no service associated with
// the pod.
// So, if a user wants to use kubernetes probes with Istio, she should ensure
// that the health check ports are distinct from the service ports.
func buildMgmtPortListeners(mesh *proxyconfig.MeshConfig, managementPorts model.PortList,
	managementIP string) (Listeners, Clusters) {
	listeners := make(Listeners, 0, len(managementPorts))
	clusters := make(Clusters, 0, len(managementPorts))

	// assumes that inbound connections/requests are sent to the endpoint address
	for _, mPort := range managementPorts {
		switch mPort.Protocol {
		case model.ProtocolHTTP, model.ProtocolHTTP2, model.ProtocolGRPC, model.ProtocolTCP,
			model.ProtocolHTTPS, model.ProtocolMongo, model.ProtocolRedis:
			cluster := buildInboundCluster(mPort.Port, model.ProtocolTCP, mesh.ConnectTimeout)
			listener := buildTCPListener(&TCPRouteConfig{
				Routes: []*TCPRoute{buildTCPRoute(cluster, []string{managementIP})},
			}, managementIP, mPort.Port, model.ProtocolTCP)

			clusters = append(clusters, cluster)
			listeners = append(listeners, listener)
		default:
			glog.Warningf("Unsupported inbound protocol %v for management port %#v",
				mPort.Protocol, mPort)
		}
	}

	return listeners, clusters
}<|MERGE_RESOLUTION|>--- conflicted
+++ resolved
@@ -131,18 +131,11 @@
 			services, env.ManagementPorts(node.IPAddress), node, env.IstioConfigStore)
 		return listeners, nil
 	case proxy.Ingress:
-<<<<<<< HEAD
 		instances, err := env.HostInstances(map[string]bool{node.IPAddress: true})
 		if err != nil {
 			return Listeners{}, err
 		}
 		return buildIngressListeners(env.Mesh, instances, env.ServiceDiscovery, env.IstioConfigStore, node), nil
-	case proxy.Egress:
-		return buildEgressListeners(env.Mesh, node), nil
-=======
-		instances := env.HostInstances(map[string]bool{node.IPAddress: true})
-		return buildIngressListeners(env.Mesh, instances, env.ServiceDiscovery, env.IstioConfigStore, node)
->>>>>>> f3fef1fc
 	}
 	return nil, nil
 }
@@ -167,16 +160,6 @@
 		instances, err = env.HostInstances(map[string]bool{node.IPAddress: true})
 		httpRouteConfigs, _ := buildIngressRoutes(env.Mesh, instances, env.ServiceDiscovery, env.IstioConfigStore)
 		clusters = httpRouteConfigs.clusters().normalize()
-<<<<<<< HEAD
-	case proxy.Egress:
-		// TODO: decide upon instances for egress proxy
-		httpRouteConfigs, err := buildEgressRoutes(env.Mesh, env.ServiceDiscovery)
-		if err != nil {
-			return clusters, err
-		}
-		clusters = httpRouteConfigs.clusters().normalize()
-=======
->>>>>>> f3fef1fc
 	}
 
 	if err != nil {
@@ -299,15 +282,6 @@
 			return nil, err
 		}
 		httpConfigs, _ = buildIngressRoutes(mesh, instances, discovery, config)
-<<<<<<< HEAD
-	case proxy.Egress:
-		var err error
-		httpConfigs, err = buildEgressRoutes(mesh, discovery)
-		if err != nil {
-			return nil, err
-		}
-=======
->>>>>>> f3fef1fc
 	case proxy.Sidecar, proxy.Router:
 		instances, err := discovery.HostInstances(map[string]bool{node.IPAddress: true})
 		if err != nil {

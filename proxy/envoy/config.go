// Copyright 2017 Istio Authors
//
// Licensed under the Apache License, Version 2.0 (the "License");
// you may not use this file except in compliance with the License.
// You may obtain a copy of the License at
//
//     http://www.apache.org/licenses/LICENSE-2.0
//
// Unless required by applicable law or agreed to in writing, software
// distributed under the License is distributed on an "AS IS" BASIS,
// WITHOUT WARRANTIES OR CONDITIONS OF ANY KIND, either express or implied.
// See the License for the specific language governing permissions and
// limitations under the License.

package envoy

import (
	"encoding/json"
	"fmt"
	"io"
	"os"
	"strings"

	"github.com/golang/glog"
	multierror "github.com/hashicorp/go-multierror"

	"sort"

	proxyconfig "istio.io/api/proxy/v1/config"
	"istio.io/pilot/model"
	"istio.io/pilot/proxy"
)

// Config generation main functions.
// The general flow of the generation process consists of the following steps:
// - routes are created for each destination, with referenced clusters stored as a special field
// - routes are organized into listeners for inbound and outbound traffic
// - clusters are aggregated and normalized across routes
// - extra policies and filters are added by additional passes over abstract config structures
// - configuration elements are de-duplicated and ordered in a canonical way

// WriteFile saves config to a file
func (conf *Config) WriteFile(fname string) error {
	if glog.V(2) {
		glog.Infof("writing configuration to %s", fname)
		if err := conf.Write(os.Stderr); err != nil {
			glog.Error(err)
		}
	}

	file, err := os.Create(fname)
	if err != nil {
		return err
	}

	if err := conf.Write(file); err != nil {
		err = multierror.Append(err, file.Close())
		return err
	}

	return file.Close()
}

func (conf *Config) Write(w io.Writer) error {
	out, err := json.MarshalIndent(&conf, "", "  ")
	if err != nil {
		return err
	}

	_, err = w.Write(out)
	return err
}

// buildConfig creates a proxy config with discovery services and admin port
func buildConfig(listeners Listeners, clusters Clusters, lds bool, mesh *proxyconfig.ProxyMeshConfig) *Config {
	out := &Config{
		Listeners: listeners,
		Admin: Admin{
			AccessLogPath: DefaultAccessLog,
			Address:       fmt.Sprintf("tcp://%s:%d", WildcardAddress, mesh.ProxyAdminPort),
		},
		ClusterManager: ClusterManager{
			Clusters: append(clusters,
				buildCluster(mesh.DiscoveryAddress, RDSName, mesh.ConnectTimeout)),
			SDS: &DiscoveryCluster{
				Cluster:        buildCluster(mesh.DiscoveryAddress, SDSName, mesh.ConnectTimeout),
				RefreshDelayMs: protoDurationToMS(mesh.DiscoveryRefreshDelay),
			},
			CDS: &DiscoveryCluster{
				Cluster:        buildCluster(mesh.DiscoveryAddress, CDSName, mesh.ConnectTimeout),
				RefreshDelayMs: protoDurationToMS(mesh.DiscoveryRefreshDelay),
			},
		},
		StatsdUDPIPAddress: mesh.StatsdUdpAddress,
	}

	if lds {
		out.LDS = &LDSCluster{
			Cluster:        LDSName,
			RefreshDelayMs: protoDurationToMS(mesh.DiscoveryRefreshDelay),
		}
		out.ClusterManager.Clusters = append(out.ClusterManager.Clusters,
			buildCluster(mesh.DiscoveryAddress, LDSName, mesh.ConnectTimeout))
	}

	if mesh.ZipkinAddress != "" {
		out.ClusterManager.Clusters = append(out.ClusterManager.Clusters,
			buildCluster(mesh.ZipkinAddress, ZipkinCollectorCluster, mesh.ConnectTimeout))
		out.Tracing = buildZipkinTracing(mesh)
	}

	return out
}

// buildListeners produces a list of listeners and referenced clusters for all proxies
func buildListeners(env proxy.Environment, role proxy.Node) Listeners {
	switch role.Type {
	case proxy.Sidecar:
		listeners, _ := buildSidecar(env, role)
		return listeners
	case proxy.Ingress:
		return buildIngressListeners(env.Mesh, env.ServiceDiscovery, env.IstioConfigStore, role)
	case proxy.Egress:
		return buildEgressListeners(env.Mesh, role)
	}
	return nil
}

func buildClusters(env proxy.Environment, role proxy.Node) (clusters Clusters) {
	switch role.Type {
	case proxy.Sidecar:
		_, clusters = buildSidecar(env, role)
	case proxy.Ingress:
		httpRouteConfigs, _ := buildIngressRoutes(env.Mesh, env.ServiceDiscovery, env.IstioConfigStore)
		clusters = httpRouteConfigs.clusters().normalize()
	case proxy.Egress:
		httpRouteConfigs := buildEgressRoutes(env.Mesh, env.ServiceDiscovery)
		clusters = httpRouteConfigs.clusters().normalize()
	}

	// apply custom policies for outbound clusters
	for _, cluster := range clusters {
		applyClusterPolicy(cluster, env.IstioConfigStore, env.Mesh, env.ServiceAccounts)
	}

	// append Mixer service definition if necessary
	if env.Mesh.MixerAddress != "" {
		clusters = append(clusters, buildMixerCluster(env.Mesh))
	}

	return clusters
}

// buildSidecar produces a list of listeners and referenced clusters for sidecar proxies
// TODO: this implementation is inefficient as it is recomputing all the routes for all proxies
// There is a lot of potential to cache and reuse cluster definitions across proxies and also
// skip computing the actual HTTP routes
func buildSidecar(env proxy.Environment, sidecar proxy.Node) (Listeners, Clusters) {
	instances := env.HostInstances(map[string]bool{sidecar.IPAddress: true})
	services := env.Services()
	managementPorts := env.ManagementPorts(sidecar.IPAddress)

	inbound, inClusters := buildInboundListeners(env.Mesh, sidecar, instances)
	outbound, outClusters := buildOutboundListeners(env.Mesh, sidecar, instances, services, env)
	mgmtListeners, mgmtClusters := buildMgmtPortListeners(env.Mesh, managementPorts, sidecar.IPAddress)

	listeners := append(inbound, outbound...)
	clusters := append(inClusters, outClusters...)

	// If management listener port and service port are same, bad things happen
	// when running in kubernetes, as the probes stop responding. So, append
	// non overlapping listeners only.
	for i := range mgmtListeners {
		m := mgmtListeners[i]
		c := mgmtClusters[i]
		l := listeners.GetByAddress(m.Address)
		if l != nil {
			glog.Warningf("Omitting listener for management address %s (%s) due to collision with service listener %s (%s)",
				m.Name, m.Address, l.Name, l.Address)
			continue
		}
		listeners = append(listeners, m)
		clusters = append(clusters, c)
	}

	// set bind to port values for port redirection
	for _, listener := range listeners {
		listener.BindToPort = false
	}

	// add an extra listener that binds to the port that is the recipient of the iptables redirect
	listeners = append(listeners, &Listener{
		Name:           VirtualListenerName,
		Address:        fmt.Sprintf("tcp://%s:%d", WildcardAddress, env.Mesh.ProxyListenPort),
		BindToPort:     true,
		UseOriginalDst: true,
		Filters:        make([]*NetworkFilter, 0),
	})

	return listeners.normalize(), clusters.normalize()
}

// buildRDSRoutes supplies RDS-enabled HTTP routes
// TODO: this can be optimized by querying for a specific HTTP port in the table
func buildRDSRoutes(mesh *proxyconfig.ProxyMeshConfig, role proxy.Node,
	discovery model.ServiceDiscovery, config model.IstioConfigStore) HTTPRouteConfigs {
	switch role.Type {
	case proxy.Ingress:
		httpRouteConfigs, _ := buildIngressRoutes(mesh, discovery, config)
		return httpRouteConfigs

	case proxy.Egress:
		return buildEgressRoutes(mesh, discovery)

	case proxy.Sidecar:
		instances := discovery.HostInstances(map[string]bool{role.IPAddress: true})
		services := discovery.Services()
		return buildOutboundHTTPRoutes(mesh, role, instances, services, config)
	}

	return nil
}

// buildHTTPListener constructs a listener for the network interface address and port
// Use "0.0.0.0" IP address to listen on all interfaces
// RDS parameter controls whether to use RDS for the route updates.
func buildHTTPListener(mesh *proxyconfig.ProxyMeshConfig, role proxy.Node, routeConfig *HTTPRouteConfig,
	ip string, port int, rds bool, useRemoteAddress bool) *Listener {
	filters := buildFaultFilters(routeConfig)

	filters = append(filters, HTTPFilter{
		Type:   decoder,
		Name:   router,
		Config: FilterRouterConfig{},
	})

	if mesh.MixerAddress != "" {
		mixerConfig := mixerHTTPRouteConfig(role)
		filter := HTTPFilter{
			Type:   decoder,
			Name:   MixerFilter,
			Config: mixerConfig,
		}
		filters = append([]HTTPFilter{filter}, filters...)
	}

	config := &HTTPFilterConfig{
		CodecType:         auto,
		GenerateRequestID: true,
		UseRemoteAddress:  useRemoteAddress,
		StatPrefix:        "http",
		AccessLog: []AccessLog{{
			Path: DefaultAccessLog,
		}},
		Filters: filters,
	}

	if mesh.ZipkinAddress != "" {
		config.Tracing = &HTTPFilterTraceConfig{
			OperationName: IngressTraceOperation,
		}
	}

	if rds {
		config.RDS = &RDS{
			Cluster:         RDSName,
			RouteConfigName: fmt.Sprintf("%d", port),
			RefreshDelayMs:  protoDurationToMS(mesh.DiscoveryRefreshDelay),
		}
	} else {
		config.RouteConfig = routeConfig
	}

	return &Listener{
		BindToPort: true,
		Name:       fmt.Sprintf("http_%s_%d", ip, port),
		Address:    fmt.Sprintf("tcp://%s:%d", ip, port),
		Filters: []*NetworkFilter{{
			Type:   read,
			Name:   HTTPConnectionManager,
			Config: config,
		}},
	}
}

func applyInboundAuth(listener *Listener, mesh *proxyconfig.ProxyMeshConfig) {
	switch mesh.AuthPolicy {
	case proxyconfig.ProxyMeshConfig_NONE:
	case proxyconfig.ProxyMeshConfig_MUTUAL_TLS:
		listener.SSLContext = buildListenerSSLContext(mesh.AuthCertsPath)
	}
}

// buildTCPListener constructs a listener for the TCP proxy
func buildTCPListener(tcpConfig *TCPRouteConfig, ip string, port int) *Listener {
	return &Listener{
		Name:    fmt.Sprintf("tcp_%s_%d", ip, port),
		Address: fmt.Sprintf("tcp://%s:%d", ip, port),
		Filters: []*NetworkFilter{{
			Type: read,
			Name: TCPProxyFilter,
			Config: &TCPProxyFilterConfig{
				StatPrefix:  "tcp",
				RouteConfig: tcpConfig,
			},
		}},
	}
}

// buildOutboundListeners combines HTTP routes and TCP listeners
<<<<<<< HEAD
func buildOutboundListeners(instances []*model.ServiceInstance, services []*model.Service,
	env proxy.Environment, mesh *proxyconfig.ProxyMeshConfig) (Listeners, Clusters) {
	listeners, clusters := buildOutboundTCPListeners(mesh, env, services)

	httpOutbound := buildOutboundHTTPRoutes(instances, services, mesh, env.IstioConfigStore)
=======
func buildOutboundListeners(mesh *proxyconfig.ProxyMeshConfig, sidecar proxy.Node, instances []*model.ServiceInstance,
	services []*model.Service, config model.IstioConfigStore) (Listeners, Clusters) {
	listeners, clusters := buildOutboundTCPListeners(mesh, services)

	// note that outbound HTTP routes are supplied through RDS
	httpOutbound := buildOutboundHTTPRoutes(mesh, sidecar, instances, services, config)
>>>>>>> 3dccc73f
	for port, routeConfig := range httpOutbound {
		listeners = append(listeners, buildHTTPListener(mesh, sidecar, routeConfig, WildcardAddress, port, true, false))
		clusters = append(clusters, routeConfig.clusters()...)
	}

	return listeners, clusters
}

// buildDestinationHTTPRoutes creates HTTP route for a service and a port from rules
func buildDestinationHTTPRoutes(service *model.Service,
	servicePort *model.Port,
	rules []*proxyconfig.RouteRule) []*HTTPRoute {
	protocol := servicePort.Protocol
	switch protocol {
	case model.ProtocolHTTP, model.ProtocolHTTP2, model.ProtocolGRPC:
		routes := make([]*HTTPRoute, 0)

		// collect route rules
		useDefaultRoute := true
		for _, rule := range rules {
			if rule.Destination == service.Hostname {
				httpRoute := buildHTTPRoute(rule, servicePort)
				routes = append(routes, httpRoute)

				// User can provide timeout/retry policies without any match condition,
				// or specific route. User could also provide a single default route, in
				// which case, we should not be generating another default route.
				// For every HTTPRoute we build, the return value also provides a boolean
				// "catchAll" flag indicating if the route that was built was a catch all route.
				// When such a route is encountered, we stop building further routes for the
				// destination and we will not add the default route after the for loop.
				if httpRoute.CatchAll() {
					useDefaultRoute = false
					break
				}
			}
		}

		if useDefaultRoute {
			// default route for the destination is always the lowest priority route
			cluster := buildOutboundCluster(service.Hostname, servicePort, nil)
			routes = append(routes, buildDefaultRoute(cluster))
		}

		return routes

	case model.ProtocolHTTPS:
		// as an exception, external name HTTPS port is sent in plain-text HTTP/1.1
		if service.External() {
			cluster := buildOutboundCluster(service.Hostname, servicePort, nil)
			return []*HTTPRoute{buildDefaultRoute(cluster)}
		}

	case model.ProtocolTCP:
		// handled by buildOutboundTCPListeners

	default:
		glog.Warningf("Unsupported outbound protocol %v for port %#v", protocol, servicePort)
	}

	return nil
}

// buildOutboundHTTPRoutes creates HTTP route configs indexed by ports for the
// traffic outbound from the proxy instance
func buildOutboundHTTPRoutes(mesh *proxyconfig.ProxyMeshConfig, sidecar proxy.Node,
	instances []*model.ServiceInstance, services []*model.Service, config model.IstioConfigStore) HTTPRouteConfigs {
	httpConfigs := make(HTTPRouteConfigs)
	suffix := strings.Split(sidecar.Domain, ".")

	// get all the route rules applicable to the instances
	rules := config.RouteRulesBySource(instances)

	// outbound connections/requests are directed to service ports; we create a
	// map for each service port to define filters
	for _, service := range services {
		for _, servicePort := range service.Ports {
			// skip external services if the egress proxy is undefined
			if service.External() && mesh.EgressProxyAddress == "" {
				continue
			}

			routes := buildDestinationHTTPRoutes(service, servicePort, rules)

			if len(routes) > 0 {
				// must use egress proxy to route external name services
				if service.External() {
					for _, route := range routes {
						route.HostRewrite = service.Hostname
						for _, cluster := range route.clusters {
							cluster.ServiceName = ""
							cluster.Type = ClusterTypeStrictDNS
							cluster.Hosts = []Host{{URL: fmt.Sprintf("tcp://%s", mesh.EgressProxyAddress)}}
						}
					}
				}

				host := buildVirtualHost(service, servicePort, suffix, routes)
				http := httpConfigs.EnsurePort(servicePort.Port)

				// there should be at most one occurrence of the service for the same
				// port since service port values are distinct; that means the virtual
				// host domains, which include the sole domain name for the service, do
				// not overlap for the same route config.
				// for example, a service "a" with two ports 80 and 8080, would have virtual
				// hosts on 80 and 8080 listeners that contain domain "a".
				http.VirtualHosts = append(http.VirtualHosts, host)
			}
		}
	}

	httpConfigs.normalize()
	return httpConfigs
}

// buildOutboundTCPListeners lists listeners and referenced clusters for TCP
// protocols (including HTTPS)
//
// TODO(github.com/istio/pilot/issues/237)
//
// Sharing tcp_proxy and http_connection_manager filters on the same port for
// different destination services doesn't work with Envoy (yet). When the
// tcp_proxy filter's route matching fails for the http service the connection
// is closed without falling back to the http_connection_manager.
//
// Temporary workaround is to add a listener for each service IP that requires
// TCP routing
func buildOutboundTCPListeners(mesh *proxyconfig.ProxyMeshConfig, env proxy.Environment, services []*model.Service) (Listeners, Clusters) {
	tcpListeners := make(Listeners, 0)
	tcpClusters := make(Clusters, 0)

	routes := make(map[int][]*TCPRoute)
	for _, service := range services {
		if service.External() {
			continue // TODO TCP external services not currently supported
		}

		for _, servicePort := range service.Ports {
			switch servicePort.Protocol {
			case model.ProtocolTCP, model.ProtocolHTTPS:
<<<<<<< HEAD
				instances := env.Instances(service.Hostname, []string{servicePort.Name}, nil)
				if len(instances) == 0 {
					continue
				}

=======
>>>>>>> 3dccc73f
				cluster := buildOutboundCluster(service.Hostname, servicePort, nil)
				for _, instance := range instances {
					// TODO: could reduce number of TCPRoutes by grouping them together by port
					route := buildTCPRoute(cluster,
						[]string{instance.Endpoint.Address}, fmt.Sprint(instance.Endpoint.Port))
					routes[servicePort.Port] = append(routes[servicePort.Port], route)
				}

				tcpClusters = append(tcpClusters, cluster)

				//addrs := make([]string, 0, len(instances))
				//for _, instance := range instances {
				//	addrs = append(addrs, instance.Endpoint.Address)
				//}
				//
				//cluster := buildOutboundCluster(service.Hostname, servicePort, nil)
				//route := buildTCPRoute(cluster, addrs) // TODO: instance ports may differ from service port
				//routes[servicePort.Port] = append(routes[servicePort.Port], route)
				//tcpClusters = append(tcpClusters, cluster)
			}
		}
	}

	// create a listener per port
	for port, routes := range routes {
		sort.Sort(TCPRouteByRoute(routes))
		config := &TCPRouteConfig{Routes: routes}
		listener := buildTCPListener(config, "0.0.0.0", port)
		tcpListeners = append(tcpListeners, listener)
	}

	//for _, service := range services {
	//	for _, servicePort := range service.Ports {
	//		switch servicePort.Protocol {
	//		case model.ProtocolTCP, model.ProtocolHTTPS:
	//
	//			cluster := buildOutboundCluster(service.Hostname, servicePort, nil)
	//			route := buildTCPRoute(cluster, service.Address)
	//			config := &TCPRouteConfig{Routes: []*TCPRoute{route}}
	//			listener := buildTCPListener(config, service.Address, servicePort.Port)
	//			tcpClusters = append(tcpClusters, cluster)
	//			tcpListeners = append(tcpListeners, listener)
	//		}
	//	}
	//}
	return tcpListeners, tcpClusters
}

// buildInboundListeners creates listeners for the server-side (inbound)
// configuration for co-located service instances. The function also returns
// all inbound clusters since they are statically declared in the proxy
// configuration and do not utilize CDS.
func buildInboundListeners(mesh *proxyconfig.ProxyMeshConfig, sidecar proxy.Node,
	instances []*model.ServiceInstance) (Listeners, Clusters) {
	listeners := make(Listeners, 0, len(instances))
	clusters := make(Clusters, 0, len(instances))

	// inbound connections/requests are redirected to the endpoint address but appear to be sent
	// to the service address
	// assumes that endpoint addresses/ports are unique in the instance set
	// TODO: validate that duplicated endpoints for services can be handled (e.g. above assumption)
	for _, instance := range instances {
		endpoint := instance.Endpoint
		servicePort := endpoint.ServicePort
		protocol := servicePort.Protocol
		cluster := buildInboundCluster(endpoint.Port, protocol, mesh.ConnectTimeout)
		clusters = append(clusters, cluster)

		// Local service instances can be accessed through one of three
		// addresses: localhost, endpoint IP, and service
		// VIP. Localhost bypasses the proxy and doesn't need any TCP
		// route config. Endpoint IP is handled below and Service IP is handled
		// by outbound routes.
		// Traffic sent to our service VIP is redirected by remote
		// services' kubeproxy to our specific endpoint IP.
		switch protocol {
		case model.ProtocolHTTP, model.ProtocolHTTP2, model.ProtocolGRPC:
			route := buildDefaultRoute(cluster)

			// set server-side mixer filter config for inbound HTTP routes
			if mesh.MixerAddress != "" {
				route.OpaqueConfig = buildMixerOpaqueConfig(true, false)
			}

			host := &VirtualHost{
				Name:    fmt.Sprintf("inbound|%d", endpoint.Port),
				Domains: []string{"*"},
				Routes:  []*HTTPRoute{route},
			}

			config := &HTTPRouteConfig{VirtualHosts: []*VirtualHost{host}}
			listeners = append(listeners,
				buildHTTPListener(mesh, sidecar, config, endpoint.Address, endpoint.Port, false, false))

		case model.ProtocolTCP, model.ProtocolHTTPS:
<<<<<<< HEAD
			listeners = append(listeners, buildTCPListener(&TCPRouteConfig{
				Routes: []*TCPRoute{buildTCPRoute(cluster, []string{endpoint.Address}, "")},
			}, endpoint.Address, endpoint.Port))
=======
			listener := buildTCPListener(&TCPRouteConfig{
				Routes: []*TCPRoute{buildTCPRoute(cluster, []string{endpoint.Address})},
			}, endpoint.Address, endpoint.Port)

			// set server-side mixer filter config
			if mesh.MixerAddress != "" {
				filter := &NetworkFilter{
					Type:   both,
					Name:   MixerFilter,
					Config: mixerTCPConfig(sidecar),
				}
				listener.Filters = append([]*NetworkFilter{filter}, listener.Filters...)
			}

			listeners = append(listeners, listener)
>>>>>>> 3dccc73f

		default:
			glog.Warningf("Unsupported inbound protocol %v for port %#v", protocol, servicePort)
		}
	}

	for _, listener := range listeners {
		applyInboundAuth(listener, mesh)
	}

	return listeners, clusters
}

// buildMgmtPortListeners creates inbound TCP only listeners for the management ports on
// server (inbound). The function also returns all inbound clusters since
// they are statically declared in the proxy configuration and do not
// utilize CDS.
// Management port listeners are slightly different from standard Inbound listeners
// in that, they do not have mixer filters nor do they have inbound auth.
// N.B. If a given management port is same as the service instance's endpoint port
// the pod will fail to start in Kubernetes, because the mixer service tries to
// lookup the service associated with the Pod. Since the pod is yet to be started
// and hence not bound to the service), the service lookup fails causing the mixer
// to fail the health check call. This results in a vicious cycle, where kubernetes
// restarts the unhealthy pod after successive failed health checks, and the mixer
// continues to reject the health checks as there is no service associated with
// the pod.
// So, if a user wants to use kubernetes probes with Istio, she should ensure
// that the health check ports are distinct from the service ports.
func buildMgmtPortListeners(mesh *proxyconfig.ProxyMeshConfig, managementPorts model.PortList,
	managementIP string) (Listeners, Clusters) {
	listeners := make(Listeners, 0, len(managementPorts))
	clusters := make(Clusters, 0, len(managementPorts))

	// assumes that inbound connections/requests are sent to the endpoint address
	for _, mPort := range managementPorts {
		switch mPort.Protocol {
		case model.ProtocolHTTP, model.ProtocolHTTP2, model.ProtocolGRPC, model.ProtocolTCP, model.ProtocolHTTPS:
			cluster := buildInboundCluster(mPort.Port, model.ProtocolTCP, mesh.ConnectTimeout)
			listener := buildTCPListener(&TCPRouteConfig{
				Routes: []*TCPRoute{buildTCPRoute(cluster, []string{managementIP})},
			}, managementIP, mPort.Port)

			clusters = append(clusters, cluster)
			listeners = append(listeners, listener)
		default:
			glog.Warningf("Unsupported inbound protocol %v for management port %#v",
				mPort.Protocol, mPort)
		}
	}

	return listeners, clusters
}<|MERGE_RESOLUTION|>--- conflicted
+++ resolved
@@ -161,7 +161,7 @@
 	managementPorts := env.ManagementPorts(sidecar.IPAddress)
 
 	inbound, inClusters := buildInboundListeners(env.Mesh, sidecar, instances)
-	outbound, outClusters := buildOutboundListeners(env.Mesh, sidecar, instances, services, env)
+	outbound, outClusters := buildOutboundListeners(env.Mesh, sidecar, env, instances, services, env)
 	mgmtListeners, mgmtClusters := buildMgmtPortListeners(env.Mesh, managementPorts, sidecar.IPAddress)
 
 	listeners := append(inbound, outbound...)
@@ -308,20 +308,21 @@
 }
 
 // buildOutboundListeners combines HTTP routes and TCP listeners
-<<<<<<< HEAD
-func buildOutboundListeners(instances []*model.ServiceInstance, services []*model.Service,
-	env proxy.Environment, mesh *proxyconfig.ProxyMeshConfig) (Listeners, Clusters) {
+//<<<<<<< HEAD
+//func buildOutboundListeners(instances []*model.ServiceInstance, services []*model.Service,
+//	env proxy.Environment, mesh *proxyconfig.ProxyMeshConfig) (Listeners, Clusters) {
+//	listeners, clusters := buildOutboundTCPListeners(mesh, env, services)
+//
+//	httpOutbound := buildOutboundHTTPRoutes(instances, services, mesh, env.IstioConfigStore)
+//=======
+func buildOutboundListeners(mesh *proxyconfig.ProxyMeshConfig, sidecar proxy.Node, env proxy.Environment,
+	instances []*model.ServiceInstance,  services []*model.Service,
+	config model.IstioConfigStore) (Listeners, Clusters) {
+
 	listeners, clusters := buildOutboundTCPListeners(mesh, env, services)
-
-	httpOutbound := buildOutboundHTTPRoutes(instances, services, mesh, env.IstioConfigStore)
-=======
-func buildOutboundListeners(mesh *proxyconfig.ProxyMeshConfig, sidecar proxy.Node, instances []*model.ServiceInstance,
-	services []*model.Service, config model.IstioConfigStore) (Listeners, Clusters) {
-	listeners, clusters := buildOutboundTCPListeners(mesh, services)
 
 	// note that outbound HTTP routes are supplied through RDS
 	httpOutbound := buildOutboundHTTPRoutes(mesh, sidecar, instances, services, config)
->>>>>>> 3dccc73f
 	for port, routeConfig := range httpOutbound {
 		listeners = append(listeners, buildHTTPListener(mesh, sidecar, routeConfig, WildcardAddress, port, true, false))
 		clusters = append(clusters, routeConfig.clusters()...)
@@ -462,14 +463,11 @@
 		for _, servicePort := range service.Ports {
 			switch servicePort.Protocol {
 			case model.ProtocolTCP, model.ProtocolHTTPS:
-<<<<<<< HEAD
 				instances := env.Instances(service.Hostname, []string{servicePort.Name}, nil)
 				if len(instances) == 0 {
 					continue
 				}
 
-=======
->>>>>>> 3dccc73f
 				cluster := buildOutboundCluster(service.Hostname, servicePort, nil)
 				for _, instance := range instances {
 					// TODO: could reduce number of TCPRoutes by grouping them together by port
@@ -565,13 +563,8 @@
 				buildHTTPListener(mesh, sidecar, config, endpoint.Address, endpoint.Port, false, false))
 
 		case model.ProtocolTCP, model.ProtocolHTTPS:
-<<<<<<< HEAD
-			listeners = append(listeners, buildTCPListener(&TCPRouteConfig{
+			listener := buildTCPListener(&TCPRouteConfig{
 				Routes: []*TCPRoute{buildTCPRoute(cluster, []string{endpoint.Address}, "")},
-			}, endpoint.Address, endpoint.Port))
-=======
-			listener := buildTCPListener(&TCPRouteConfig{
-				Routes: []*TCPRoute{buildTCPRoute(cluster, []string{endpoint.Address})},
 			}, endpoint.Address, endpoint.Port)
 
 			// set server-side mixer filter config
@@ -585,7 +578,6 @@
 			}
 
 			listeners = append(listeners, listener)
->>>>>>> 3dccc73f
 
 		default:
 			glog.Warningf("Unsupported inbound protocol %v for port %#v", protocol, servicePort)
@@ -626,7 +618,7 @@
 		case model.ProtocolHTTP, model.ProtocolHTTP2, model.ProtocolGRPC, model.ProtocolTCP, model.ProtocolHTTPS:
 			cluster := buildInboundCluster(mPort.Port, model.ProtocolTCP, mesh.ConnectTimeout)
 			listener := buildTCPListener(&TCPRouteConfig{
-				Routes: []*TCPRoute{buildTCPRoute(cluster, []string{managementIP})},
+				Routes: []*TCPRoute{buildTCPRoute(cluster, []string{managementIP}, "")},
 			}, managementIP, mPort.Port)
 
 			clusters = append(clusters, cluster)

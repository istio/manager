--- conflicted
+++ resolved
@@ -210,12 +210,9 @@
 		clusters = append(clusters,
 			httpOutbound.clusters()...)
 		listeners = append(listeners,
-<<<<<<< HEAD
 			buildHTTPListener(env.Mesh, sidecar, instances,nil, LocalhostAddress, int(env.Mesh.ProxyHttpPort), RDSAll, false))
-=======
 			buildHTTPListener(env.Mesh, sidecar, nil, LocalhostAddress, int(env.Mesh.ProxyHttpPort), RDSAll, false))
 		// TODO: need inbound listeners in HTTP_PROXY case, with dedicated ingress listener.
->>>>>>> 46645525
 	}
 
 	return listeners.normalize(), clusters.normalize()

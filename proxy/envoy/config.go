// Copyright 2017 Istio Authors
//
// Licensed under the Apache License, Version 2.0 (the "License");
// you may not use this file except in compliance with the License.
// You may obtain a copy of the License at
//
//     http://www.apache.org/licenses/LICENSE-2.0
//
// Unless required by applicable law or agreed to in writing, software
// distributed under the License is distributed on an "AS IS" BASIS,
// WITHOUT WARRANTIES OR CONDITIONS OF ANY KIND, either express or implied.
// See the License for the specific language governing permissions and
// limitations under the License.

package envoy

import (
	"encoding/json"
	"fmt"
	"io"
	"os"
	"time"

	"github.com/golang/glog"
	multierror "github.com/hashicorp/go-multierror"

	proxyconfig "istio.io/api/proxy/v1/config"
	"istio.io/manager/model"
)

// Config generation main functions.
// The general flow of the generation process consists of the following steps:
// - routes are created for each destination, with referenced clusters stored as a special field
// - routes are grouped organized into listeners for inbound and outbound traffic
// - the outbound and inbound listeners are merged with preference given to the inbound traffic
// - clusters are aggregated and normalized.

// Requirements for the additions to the generation routines:
// - extra policies and filters should be added as additional passes over abstract config structures
// - lists in the config must be de-duplicated and ordered in a canonical way

// TODO: missing features in the config generation:
// - HTTP pod port collision creates duplicate virtual host entries
// - (bug) two service ports with the same target port create two virtual hosts with same domains
//   (not allowed by envoy). FIXME - need to detect and eliminate such ports in validation
// TODO: no RDS for TCP

// WriteFile saves config to a file
func (conf *Config) WriteFile(fname string) error {
	if glog.V(2) {
		glog.Infof("writing configuration to %s", fname)
		if err := conf.Write(os.Stderr); err != nil {
			glog.Error(err)
		}
	}

	file, err := os.Create(fname)
	if err != nil {
		return err
	}

	if err := conf.Write(file); err != nil {
		err = multierror.Append(err, file.Close())
		return err
	}

	return file.Close()
}

func (conf *Config) Write(w io.Writer) error {
	out, err := json.MarshalIndent(&conf, "", "  ")
	if err != nil {
		return err
	}

	_, err = w.Write(out)
	return err
}

// Generate Envoy sidecar proxy configuration
func Generate(context *ProxyContext) *Config {
	mesh := context.MeshConfig
	listeners, clusters := buildListeners(context)

	// set bind to port values to values for port redirection
	for _, listener := range listeners {
		listener.BindToPort = false
	}

	// add an extra listener that binds to a port
	listeners = append(listeners, &Listener{
		Address:        fmt.Sprintf("tcp://%s:%d", WildcardAddress, mesh.ProxyListenPort),
		BindToPort:     true,
		UseOriginalDst: true,
		Filters:        make([]*NetworkFilter, 0),
	})

	clusters = append(clusters, buildDiscoveryCluster(mesh.DiscoveryAddress, RDSName, mesh.ConnectTimeout))
	return &Config{
		Listeners: listeners,
		Admin: Admin{
			AccessLogPath: DefaultAccessLog,
			Address:       fmt.Sprintf("tcp://%s:%d", WildcardAddress, mesh.ProxyAdminPort),
		},
		ClusterManager: ClusterManager{
			Clusters: clusters,
			SDS: &SDS{
				Cluster:        buildDiscoveryCluster(mesh.DiscoveryAddress, "sds", mesh.ConnectTimeout),
				RefreshDelayMs: int(convertDuration(mesh.DiscoveryRefreshDelay) / time.Millisecond),
			},
			CDS: &CDS{
				Cluster:        buildDiscoveryCluster(mesh.DiscoveryAddress, "cds", mesh.ConnectTimeout),
				RefreshDelayMs: int(convertDuration(mesh.DiscoveryRefreshDelay) / time.Millisecond),
			},
		},
	}
}

// buildListeners produces a list of listeners and referenced clusters
// (due to lack of RDS support for TCP proxy filter, all referenced clusters in TCP routes
// must be present)
func buildListeners(context *ProxyContext) (Listeners, Clusters) {
	// query the services model
	instances := context.Discovery.HostInstances(map[string]bool{context.IPAddress: true})
	services := context.Discovery.Services()

	inbound, inClusters := buildInboundListeners(instances, context.MeshConfig)
	outbound, outClusters := buildOutboundListeners(instances, services, context)

	listeners := append(inbound, outbound...)
	listeners.normalize()

	clusters := append(inClusters, outClusters...).normalize()

	// inject Mixer filter with proxy identities
	insertMixerFilter(listeners, instances, context)

	return listeners, clusters
}

// buildHTTPListener constructs a listener for the network interface address and port
// Use "0.0.0.0" IP address to listen on all interfaces
// RDS parameter controls whether to use RDS for the route updates.
func buildHTTPListener(mesh *proxyconfig.ProxyMeshConfig, routeConfig *HTTPRouteConfig,
	ip string, port int, rds bool, inbound bool) *Listener {
	filters := buildFaultFilters(routeConfig)

	filters = append(filters, HTTPFilter{
		Type:   "decoder",
		Name:   "router",
		Config: FilterRouterConfig{},
	})

	config := &HTTPFilterConfig{
		CodecType:  "auto",
		StatPrefix: "http",
		AccessLog: []AccessLog{{
			Path: DefaultAccessLog,
		}},
		Filters: filters,
	}

	if rds {
		config.RDS = &RDS{
			Cluster:         RDSName,
			RouteConfigName: fmt.Sprintf("%d", port),
			RefreshDelayMs:  (int)(convertDuration(mesh.DiscoveryRefreshDelay) / time.Millisecond),
		}
	} else {
		config.RouteConfig = routeConfig
	}

	listener := &Listener{
		Address: fmt.Sprintf("tcp://%s:%d", ip, port),
		Filters: []*NetworkFilter{{
			Type:   "read",
			Name:   HTTPConnectionManager,
			Config: config,
		}},
	}

	if inbound {
		switch mesh.AuthPolicy {
		case proxyconfig.ProxyMeshConfig_NONE:
		case proxyconfig.ProxyMeshConfig_MUTUAL_TLS:
			listener.SSLContext = buildListenerSSLContext(mesh.AuthCertsPath)
		default:
			glog.Warningf("Unknown auth policy: %v", mesh.AuthPolicy)
		}
	}

	return listener
}

// buildTCPListener constructs a listener for the TCP proxy
func buildTCPListener(tcpConfig *TCPRouteConfig, ip string, port int) *Listener {
	return &Listener{
		Address: fmt.Sprintf("tcp://%s:%d", ip, port),
		Filters: []*NetworkFilter{{
			Type: "read",
			Name: TCPProxyFilter,
			Config: TCPProxyFilterConfig{
				StatPrefix:  "tcp",
				RouteConfig: tcpConfig,
			},
		}},
	}
}

// buildOutboundListeners combines HTTP routes and TCP listeners
func buildOutboundListeners(instances []*model.ServiceInstance, services []*model.Service,
	context *ProxyContext) (Listeners, Clusters) {
	httpOutbound := buildOutboundHTTPRoutes(instances, services, context)
<<<<<<< HEAD
	listeners, clusters := buildOutboundTCPListeners(services, context)

=======
	listeners, clusters := buildOutboundTCPListeners(context.MeshConfig, services)
>>>>>>> 28271de6
	for port, routeConfig := range httpOutbound {
		listeners = append(listeners, buildHTTPListener(context.MeshConfig, routeConfig, WildcardAddress, port, true, false))
	}
	return listeners, clusters
}

// buildOutboundHTTPRoutes creates HTTP route configs indexed by ports for the
// traffic outbound from the proxy instance
func buildOutboundHTTPRoutes(instances []*model.ServiceInstance, services []*model.Service,
	context *ProxyContext) HTTPRouteConfigs {
	httpConfigs := make(HTTPRouteConfigs)

	// used for shortcut domain names for outbound hostnames
	suffix := sharedInstanceHost(instances)

	// get all the route rules applicable to the instances
	rules := context.Config.RouteRulesBySource("", instances)

	// outbound connections/requests are directed to service ports; we create a
	// map for each service port to define filters
	for _, service := range services {
<<<<<<< HEAD
		var sslContext *SSLContextWithSAN
		if context.MeshConfig.EnableAuth {
			sslContext = buildClusterSSLContext(service.Hostname, context)
		}

=======
		// clusters aggregate clusters across ports
		clusters := make(Clusters, 0)
>>>>>>> 28271de6
		for _, servicePort := range service.Ports {
			protocol := servicePort.Protocol
			switch protocol {
			case model.ProtocolHTTP, model.ProtocolHTTP2, model.ProtocolGRPC:
				routes := make([]*HTTPRoute, 0)

				// User can provide timeout/retry policies without any match condition,
				// or specific route. User could also provide a single default route, in
				// which case, we should not be generating another default route.
				// For every HTTPRoute we build, the return value also provides a boolean
				// "catchAll" flag indicating if the route that was built was a catch all route.
				// When such a route is encountered, we stop building further routes for the
				// destination and we will not add the default route after of the for loop.

				catchAll := false
				var httpRoute *HTTPRoute

				// collect route rules
				for _, rule := range rules {
					if rule.Destination == service.Hostname {
						httpRoute, catchAll = buildHTTPRoute(rule, servicePort)
						routes = append(routes, httpRoute)
						if catchAll {
							break
						}
					}
				}

				if !catchAll {
					// default route for the destination
					cluster := buildOutboundCluster(service.Hostname, servicePort, nil)
					routes = append(routes, buildDefaultRoute(cluster))
				}

				if service.External {
					for _, route := range routes {
						route.HostRewrite = service.Address
						for _, cluster := range route.clusters {
							cluster.ServiceName = ""
							cluster.Type = StrictDNSType
							cluster.Hosts = []Host{
								{
									URL: fmt.Sprintf("tcp://%s", context.MeshConfig.EgressProxyAddress),
								},
							}

						}
					}
				}

				host := buildVirtualHost(service, servicePort, suffix, routes)
				http := httpConfigs.EnsurePort(servicePort.Port)
				http.VirtualHosts = append(http.VirtualHosts, host)
				clusters = append(clusters, host.clusters()...)

			case model.ProtocolTCP, model.ProtocolHTTPS:
				// handled by buildOutboundTCPListeners

			default:
				glog.Warningf("Unsupported outbound protocol %v for port %#v", protocol, servicePort)
			}
		}

		clusters.setTimeout(context.MeshConfig.ConnectTimeout)

		// apply SSL context to outbound clusters for authentication policy
		switch context.MeshConfig.AuthPolicy {
		case proxyconfig.ProxyMeshConfig_NONE:
		case proxyconfig.ProxyMeshConfig_MUTUAL_TLS:
			serviceAccounts := context.Discovery.GetIstioServiceAccounts(service.Hostname, service.Ports.GetNames())
			sslContext := buildClusterSSLContext(context.MeshConfig.AuthCertsPath, serviceAccounts)
			for _, cluster := range clusters {
				cluster.SSLContext = sslContext
			}
		default:
			glog.Warningf("Unknown auth policy: %v", context.MeshConfig.AuthPolicy)
		}
	}

	httpConfigs.normalize()
	return httpConfigs
}

// buildOutboundTCPListeners lists listeners and referenced clusters for TCP
// protocols (including HTTPS)
//
// TODO(github.com/istio/manager/issues/237)
//
// Sharing tcp_proxy and http_connection_manager filters on the same port for
// different destination services doesn't work with Envoy (yet). When the
// tcp_proxy filter's route matching fails for the http service the connection
// is closed without falling back to the http_connection_manager.
//
// Temporary workaround is to add a listener for each service IP that requires
// TCP routing
<<<<<<< HEAD
func buildOutboundTCPListeners(services []*model.Service, context *ProxyContext) (Listeners, Clusters) {
=======
func buildOutboundTCPListeners(mesh *proxyconfig.ProxyMeshConfig, services []*model.Service) (Listeners, Clusters) {
>>>>>>> 28271de6
	tcpListeners := make(Listeners, 0)
	tcpClusters := make(Clusters, 0)
	for _, service := range services {
		for _, servicePort := range service.Ports {
			switch servicePort.Protocol {
			case model.ProtocolTCP, model.ProtocolHTTPS:
				// TODO: Enable SSL context for TCP and HTTPS services.
<<<<<<< HEAD
				cluster := buildOutboundCluster(service.Hostname, servicePort, nil, nil)
				if service.External {
					cluster.ServiceName = ""
					cluster.Type = StrictDNSType
					cluster.Hosts = []Host{
						{
							URL: fmt.Sprintf("tcp://%s", context.MeshConfig.EgressProxyAddress),
						},
					}
				}
=======
				cluster := buildOutboundCluster(service.Hostname, servicePort, nil)
>>>>>>> 28271de6
				route := buildTCPRoute(cluster, []string{service.Address})
				config := &TCPRouteConfig{Routes: []*TCPRoute{route}}
				listener := buildTCPListener(config, service.Address, servicePort.Port)
				tcpClusters = append(tcpClusters, cluster)
				tcpListeners = append(tcpListeners, listener)
			}
		}
	}
	tcpClusters.setTimeout(mesh.ConnectTimeout)
	return tcpListeners, tcpClusters
}

// buildInboundListeners creates listeners for the server-side (inbound)
// configuration for co-located service instances. The function also returns
// all inbound clusters since they are statically declared in the proxy
// configuration and do no utilize CDS.
func buildInboundListeners(instances []*model.ServiceInstance,
	mesh *proxyconfig.ProxyMeshConfig) (Listeners, Clusters) {
	// used for shortcut domain names for hostnames
	suffix := sharedInstanceHost(instances)
	listeners := make(Listeners, 0)
	clusters := make(Clusters, 0)

	// inbound connections/requests are redirected to the endpoint address but appear to be sent
	// to the service address
	// assumes that endpoint addresses/ports are unique in the instance set
	for _, instance := range instances {
		service := instance.Service
		endpoint := instance.Endpoint
		servicePort := endpoint.ServicePort
		protocol := servicePort.Protocol
		cluster := buildInboundCluster(service.Hostname, endpoint.Port, protocol)
		clusters = append(clusters, cluster)

		// Local service instances can be accessed through one of three
		// addresses: localhost, endpoint IP, and service
		// VIP. Localhost bypasses the proxy and doesn't need any TCP
		// route config. Endpoint IP is handled below and Service IP is handled
		// by outbound routes.
		// Traffic sent to our service VIP is redirected by remote
		// services' kubeproxy to our specific endpoint IP.
		switch protocol {
		case model.ProtocolHTTP, model.ProtocolHTTP2, model.ProtocolGRPC:
			route := buildDefaultRoute(cluster)

			// set server-side mixer filter config for inbound routes
			if mesh.MixerAddress != "" {
				route.OpaqueConfig = map[string]string{
					"mixer_control": "on",
					"mixer_forward": "off",
				}
			}

			host := buildVirtualHost(service, servicePort, suffix, []*HTTPRoute{route})

			// insert explicit instance (pod) ip:port as a hostname field
			host.Domains = append(host.Domains, fmt.Sprintf("%s:%d", endpoint.Address, endpoint.Port))
			if endpoint.Port == 80 {
				host.Domains = append(host.Domains, endpoint.Address)
			}

			config := &HTTPRouteConfig{VirtualHosts: []*VirtualHost{host}}
			listeners = append(listeners,
				buildHTTPListener(mesh, config, endpoint.Address, endpoint.Port, false, true))

		case model.ProtocolTCP, model.ProtocolHTTPS:
			listeners = append(listeners, buildTCPListener(&TCPRouteConfig{
				Routes: []*TCPRoute{buildTCPRoute(cluster, []string{endpoint.Address})},
			}, endpoint.Address, endpoint.Port))

		default:
			glog.Warningf("Unsupported inbound protocol %v for port %#v", protocol, servicePort)
		}
	}

	clusters.setTimeout(mesh.ConnectTimeout)
	return listeners, clusters
}<|MERGE_RESOLUTION|>--- conflicted
+++ resolved
@@ -211,12 +211,8 @@
 func buildOutboundListeners(instances []*model.ServiceInstance, services []*model.Service,
 	context *ProxyContext) (Listeners, Clusters) {
 	httpOutbound := buildOutboundHTTPRoutes(instances, services, context)
-<<<<<<< HEAD
-	listeners, clusters := buildOutboundTCPListeners(services, context)
-
-=======
 	listeners, clusters := buildOutboundTCPListeners(context.MeshConfig, services)
->>>>>>> 28271de6
+
 	for port, routeConfig := range httpOutbound {
 		listeners = append(listeners, buildHTTPListener(context.MeshConfig, routeConfig, WildcardAddress, port, true, false))
 	}
@@ -238,16 +234,8 @@
 	// outbound connections/requests are directed to service ports; we create a
 	// map for each service port to define filters
 	for _, service := range services {
-<<<<<<< HEAD
-		var sslContext *SSLContextWithSAN
-		if context.MeshConfig.EnableAuth {
-			sslContext = buildClusterSSLContext(service.Hostname, context)
-		}
-
-=======
 		// clusters aggregate clusters across ports
 		clusters := make(Clusters, 0)
->>>>>>> 28271de6
 		for _, servicePort := range service.Ports {
 			protocol := servicePort.Protocol
 			switch protocol {
@@ -287,7 +275,7 @@
 						route.HostRewrite = service.Address
 						for _, cluster := range route.clusters {
 							cluster.ServiceName = ""
-							cluster.Type = StrictDNSType
+							cluster.Type = ClusterTypeStrictDNS
 							cluster.Hosts = []Host{
 								{
 									URL: fmt.Sprintf("tcp://%s", context.MeshConfig.EgressProxyAddress),
@@ -343,11 +331,7 @@
 //
 // Temporary workaround is to add a listener for each service IP that requires
 // TCP routing
-<<<<<<< HEAD
-func buildOutboundTCPListeners(services []*model.Service, context *ProxyContext) (Listeners, Clusters) {
-=======
 func buildOutboundTCPListeners(mesh *proxyconfig.ProxyMeshConfig, services []*model.Service) (Listeners, Clusters) {
->>>>>>> 28271de6
 	tcpListeners := make(Listeners, 0)
 	tcpClusters := make(Clusters, 0)
 	for _, service := range services {
@@ -355,20 +339,16 @@
 			switch servicePort.Protocol {
 			case model.ProtocolTCP, model.ProtocolHTTPS:
 				// TODO: Enable SSL context for TCP and HTTPS services.
-<<<<<<< HEAD
-				cluster := buildOutboundCluster(service.Hostname, servicePort, nil, nil)
+				cluster := buildOutboundCluster(service.Hostname, servicePort, nil)
 				if service.External {
 					cluster.ServiceName = ""
-					cluster.Type = StrictDNSType
+					cluster.Type = ClusterTypeStrictDNS
 					cluster.Hosts = []Host{
 						{
-							URL: fmt.Sprintf("tcp://%s", context.MeshConfig.EgressProxyAddress),
+							URL: fmt.Sprintf("tcp://%s", mesh.EgressProxyAddress),
 						},
 					}
 				}
-=======
-				cluster := buildOutboundCluster(service.Hostname, servicePort, nil)
->>>>>>> 28271de6
 				route := buildTCPRoute(cluster, []string{service.Address})
 				config := &TCPRouteConfig{Routes: []*TCPRoute{route}}
 				listener := buildTCPListener(config, service.Address, servicePort.Port)

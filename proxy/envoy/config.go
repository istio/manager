--- conflicted
+++ resolved
@@ -164,13 +164,8 @@
 	clusters := make(Clusters, 0)
 
 	if env.Mesh.ProxyListenPort > 0 {
-<<<<<<< HEAD
-		inbound, inClusters := buildInboundListeners(env.Mesh, sidecar, instances)
+		inbound, inClusters := buildInboundListeners(env.Mesh, sidecar, instances, env.IstioConfigStore)
 		outbound, outClusters := buildOutboundListeners(env.Mesh, sidecar, env, instances, services, env.IstioConfigStore)
-=======
-		inbound, inClusters := buildInboundListeners(env.Mesh, sidecar, instances, env.IstioConfigStore)
-		outbound, outClusters := buildOutboundListeners(env.Mesh, sidecar, instances, services, env.IstioConfigStore)
->>>>>>> 46645525
 		mgmtListeners, mgmtClusters := buildMgmtPortListeners(env.Mesh, managementPorts, sidecar.IPAddress)
 
 		listeners = append(listeners, inbound...)

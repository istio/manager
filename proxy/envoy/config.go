--- conflicted
+++ resolved
@@ -118,7 +118,7 @@
 	case proxy.Sidecar:
 		instances := env.HostInstances(map[string]bool{node.IPAddress: true})
 		listeners, _ := buildSidecarListenersClusters(env.Mesh, instances,
-			env.Services(), env.ManagementPorts(node.IPAddress), node, env.IstioConfigStore)
+			env.Services(), env.ManagementPorts(node.IPAddress), node, env.IstioConfigStore, env)
 		return listeners
 	case proxy.Ingress:
 		return buildIngressListeners(env.Mesh, env.ServiceDiscovery, env.IstioConfigStore, node)
@@ -135,7 +135,7 @@
 	case proxy.Sidecar:
 		instances = env.HostInstances(map[string]bool{node.IPAddress: true})
 		_, clusters = buildSidecarListenersClusters(env.Mesh, instances,
-			env.Services(), env.ManagementPorts(node.IPAddress), node, env.IstioConfigStore)
+			env.Services(), env.ManagementPorts(node.IPAddress), node, env.IstioConfigStore, env)
 	case proxy.Ingress:
 		// TODO: decide upon instances for ingress proxy
 		httpRouteConfigs, _ := buildIngressRoutes(env.Mesh, env.ServiceDiscovery, env.IstioConfigStore)
@@ -169,21 +169,16 @@
 	services []*model.Service,
 	managementPorts model.PortList,
 	node proxy.Node,
-	config model.IstioConfigStore) (Listeners, Clusters) {
+	config model.IstioConfigStore,
+	env proxy.Environment) (Listeners, Clusters) {
+
 	listeners := make(Listeners, 0)
 	clusters := make(Clusters, 0)
 
-<<<<<<< HEAD
-	if env.Mesh.ProxyListenPort > 0 {
-		inbound, inClusters := buildInboundListeners(env.Mesh, sidecar, instances, env.IstioConfigStore)
-		outbound, outClusters := buildOutboundListeners(env.Mesh, sidecar, env, instances, services, env.IstioConfigStore)
-		mgmtListeners, mgmtClusters := buildMgmtPortListeners(env.Mesh, managementPorts, sidecar.IPAddress)
-=======
 	if mesh.ProxyListenPort > 0 {
 		inbound, inClusters := buildInboundListeners(mesh, node, instances, config)
-		outbound, outClusters := buildOutboundListeners(mesh, node, instances, services, config)
+		outbound, outClusters := buildOutboundListeners(mesh, node, instances, services, config, env)
 		mgmtListeners, mgmtClusters := buildMgmtPortListeners(mesh, managementPorts, node.IPAddress)
->>>>>>> bd8370f4
 
 		listeners = append(listeners, inbound...)
 		listeners = append(listeners, outbound...)
@@ -373,19 +368,19 @@
 }
 
 // buildOutboundListeners combines HTTP routes and TCP listeners
-func buildOutboundListeners(mesh *proxyconfig.ProxyMeshConfig, sidecar proxy.Node, env proxy.Environment,
+func buildOutboundListeners(mesh *proxyconfig.ProxyMeshConfig, node proxy.Node,
 	instances []*model.ServiceInstance, services []*model.Service,
-	config model.IstioConfigStore) (Listeners, Clusters) {
+	config model.IstioConfigStore, env proxy.Environment) (Listeners, Clusters) {
 
 	listeners, clusters := buildOutboundTCPListeners(mesh, env, services)
 
 	// note that outbound HTTP routes are supplied through RDS
-	httpOutbound := buildOutboundHTTPRoutes(mesh, sidecar, instances, services, config)
+	httpOutbound := buildOutboundHTTPRoutes(mesh, node, instances, services, config)
 	httpOutbound = buildEgressFromSidecarHTTPRoutes(mesh, config.EgressRules(), httpOutbound)
 
 	for port, routeConfig := range httpOutbound {
 		listeners = append(listeners,
-			buildHTTPListener(mesh, sidecar, instances, routeConfig, WildcardAddress, port, fmt.Sprintf("%d", port), false))
+			buildHTTPListener(mesh, node, instances, routeConfig, WildcardAddress, port, fmt.Sprintf("%d", port), false))
 		clusters = append(clusters, routeConfig.clusters()...)
 	}
 

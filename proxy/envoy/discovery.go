--- conflicted
+++ resolved
@@ -396,7 +396,7 @@
 		}
 		var err error
 		if out, err = json.MarshalIndent(hosts{Hosts: hostArray}, " ", " "); err != nil {
-			errorResponse(response, http.StatusInternalServerError, err.Error())
+			errorResponse(response, http.StatusInternalServerError, "SDS " + err.Error())
 			return
 		}
 		ds.sdsCache.updateCachedDiscoveryResponse(key, out)
@@ -404,17 +404,18 @@
 	writeResponse(response, out)
 }
 
-func (ds *DiscoveryService) parseRole(request *restful.Request) (proxy.Node, error) {
-	if sc := request.PathParameter(ServiceCluster); sc != ds.Mesh.IstioServiceCluster {
-		return proxy.Node{}, fmt.Errorf("unexpected %s %q", ServiceCluster, sc)
+func (ds *DiscoveryService) parseDiscoveryRequest(request *restful.Request) (string, string, proxy.Node, error) {
+	cluster := request.PathParameter(ServiceCluster)
+	if cluster != ds.Mesh.IstioServiceCluster {
+		return cluster, "", proxy.Node{}, fmt.Errorf("unexpected %s %q", ServiceCluster, cluster)
 	}
 
 	node := request.PathParameter(ServiceNode)
 	role, err := proxy.ParseServiceNode(node)
 	if err != nil {
-		return role, multierror.Prefix(err, fmt.Sprintf("unexpected %s: ", ServiceNode))
-	}
-	return role, nil
+		return cluster, node, role, multierror.Prefix(err, fmt.Sprintf("unexpected %s: ", ServiceNode))
+	}
+	return cluster, node, role, nil
 }
 
 // ListClusters responds to CDS requests for all outbound clusters
@@ -422,24 +423,17 @@
 	key := request.Request.URL.String()
 	out, cached := ds.cdsCache.cachedDiscoveryResponse(key)
 	if !cached {
-		role, err := ds.parseRole(request)
+		cluster, node, role, err := ds.parseDiscoveryRequest(request)
 		if err != nil {
-			errorResponse(response, http.StatusNotFound, err.Error())
-			return
-		}
-
-<<<<<<< HEAD
-		// service-node holds the IP address
-		node := request.PathParameter(ServiceNode)
-		glog.V(2).Info("LDS request for service_node: ", node)
-		_, clusters := ds.getListeners(node)
-
-		var err error
-=======
+			errorResponse(response, http.StatusNotFound, "CDS " + err.Error())
+			return
+		}
+		glog.V(3).Infof("CDS Discovery request to ListClusters for service_cluster %s, service_node %s, role %s",
+			cluster, node, role.Type)
+
 		clusters := buildClusters(ds.Environment, role)
->>>>>>> 44ee50d9
 		if out, err = json.MarshalIndent(ClusterManager{Clusters: clusters}, " ", " "); err != nil {
-			errorResponse(response, http.StatusInternalServerError, err.Error())
+			errorResponse(response, http.StatusInternalServerError, "CDS " + err.Error())
 			return
 		}
 		ds.cdsCache.updateCachedDiscoveryResponse(key, out)
@@ -452,16 +446,19 @@
 	key := request.Request.URL.String()
 	out, cached := ds.ldsCache.cachedDiscoveryResponse(key)
 	if !cached {
-		role, err := ds.parseRole(request)
+		cluster, node, role, err := ds.parseDiscoveryRequest(request)
 		if err != nil {
-			errorResponse(response, http.StatusNotFound, err.Error())
-			return
-		}
+			errorResponse(response, http.StatusNotFound, "LDS " + err.Error())
+			return
+		}
+		glog.V(3).Infof("LDS Discovery request to ListListeners for service_cluster %s, service_node %s, role %s",
+			cluster, node, role.Type)
+
 
 		listeners := buildListeners(ds.Environment, role)
 		out, err = json.MarshalIndent(ldsResponse{Listeners: listeners}, " ", " ")
 		if err != nil {
-			errorResponse(response, http.StatusInternalServerError, err.Error())
+			errorResponse(response, http.StatusInternalServerError, "LDS " + err.Error())
 			return
 		}
 		ds.ldsCache.updateCachedDiscoveryResponse(key, out)
@@ -476,18 +473,20 @@
 	key := request.Request.URL.String()
 	out, cached := ds.rdsCache.cachedDiscoveryResponse(key)
 	if !cached {
-		role, err := ds.parseRole(request)
+		cluster, node, role, err := ds.parseDiscoveryRequest(request)
 		if err != nil {
-			errorResponse(response, http.StatusNotFound, err.Error())
-			return
-		}
+			errorResponse(response, http.StatusNotFound, "RDS " + err.Error())
+			return
+		}
+		glog.V(3).Infof("RDS Discovery request to ListRoutes for service_cluster %s, service_node %s, role %s",
+			cluster, node, role.Type)
 
 		// route-config-name holds the listener port
 		routeConfigName := request.PathParameter(RouteConfigName)
 		port, err := strconv.Atoi(routeConfigName)
 		if err != nil {
 			errorResponse(response, http.StatusNotFound,
-				fmt.Sprintf("Unexpected %s %q", RouteConfigName, routeConfigName))
+				fmt.Sprintf("RDS Unexpected %s %q", RouteConfigName, routeConfigName))
 			return
 		}
 
@@ -495,11 +494,11 @@
 		routeConfig, ok := httpRouteConfigs[port]
 		if !ok {
 			errorResponse(response, http.StatusNotFound,
-				fmt.Sprintf("Missing route config for port %d", port))
+				fmt.Sprintf("rds Missing route config for port %d", port))
 			return
 		}
 		if out, err = json.MarshalIndent(routeConfig, " ", " "); err != nil {
-			errorResponse(response, http.StatusInternalServerError, err.Error())
+			errorResponse(response, http.StatusInternalServerError, "RDS " + err.Error())
 			return
 		}
 		ds.rdsCache.updateCachedDiscoveryResponse(key, out)
@@ -510,32 +509,21 @@
 // ListSecret responds to TLS secret registration
 func (ds *DiscoveryService) ListSecret(request *restful.Request, response *restful.Response) {
 	// caching is disabled due to lack of secret watch notifications
-<<<<<<< HEAD
-	sc := ""
-	if sc = request.PathParameter(ServiceCluster); sc != ds.Mesh.IstioServiceCluster {
-		errorResponse(response, http.StatusNotFound,
-			fmt.Sprintf("Unexpected %s %q", ServiceCluster, sc))
+
+	cluster, node, role, err := ds.parseDiscoveryRequest(request)
+
+	if err != nil {
+		errorResponse(response, http.StatusNotFound, "ListSecrets " + err.Error())
 		return
 	}
 
-	sn := ""
-	if sn = request.PathParameter(ServiceNode); sn != proxy.IngressNode {
-		errorResponse(response, http.StatusNotFound,
-			fmt.Sprintf("Unexpected %s %q", ServiceNode, sn))
-=======
-	role, err := ds.parseRole(request)
-	if err != nil {
-		errorResponse(response, http.StatusNotFound, err.Error())
-		return
-	}
+	glog.V(3).Infof("ListSecrets Discovery request to ListSecret for service_cluster %s, service_node %s, role %s",
+		cluster, node, role.Type)
 
 	if role.Type != proxy.Ingress {
 		writeResponse(response, nil)
->>>>>>> 44ee50d9
 		return
 	}
-	glog.V(3).Infof("Discovery request to List Secret for service_cluster %s, service_node %s",
-		sc, sn)
 
 	_, secret := buildIngressRoutes(ds.Mesh, ds, ds)
 
@@ -548,13 +536,13 @@
 	tls, err := ds.GetTLSSecret(secret)
 	if err != nil {
 		errorResponse(response, http.StatusNotFound,
-			fmt.Sprintf("Failed to read the secret: %s", err))
+			fmt.Sprintf("ListSecrets Failed to read the secret: %s", err))
 		return
 	}
 
 	out, err := json.Marshal(tls)
 	if err != nil {
-		errorResponse(response, http.StatusInternalServerError, err.Error())
+		errorResponse(response, http.StatusInternalServerError, "ListSecrets " + err.Error())
 	}
 	writeResponse(response, out)
 }
@@ -571,116 +559,4 @@
 	if _, err := r.Write(data); err != nil {
 		glog.Warning(err)
 	}
-<<<<<<< HEAD
-}
-
-// List all service nodes (typically proxy IPv4 addresses)
-func (ds *DiscoveryService) allServiceNodes() []string {
-	// Gather service nodes
-	endpoints := make(map[string]bool)
-	for _, service := range ds.Services() {
-		if !service.External() {
-			// service has Hostname, Address, Ports
-			for _, port := range service.Ports {
-				for _, instance := range ds.Instances(service.Hostname, []string{port.Name}, nil) {
-					endpoints[instance.Endpoint.Address] = true
-				}
-			}
-		}
-	}
-
-	serviceNodes := make([]string, 0, len(endpoints))
-	for ip := range endpoints {
-		serviceNodes = append(serviceNodes, ip)
-	}
-
-	return serviceNodes
-}
-
-func (ds *DiscoveryService) getRouteConfigs(node string) (httpRouteConfigs HTTPRouteConfigs) {
-	switch node {
-	case proxy.IngressNode:
-		httpRouteConfigs, _ = buildIngressRoutes(ds.IngressRules(), ds, ds)
-
-	case proxy.EgressNode:
-		httpRouteConfigs = buildEgressRoutes(ds, ds.Mesh)
-
-	default:
-		sidecar, err := proxy.DecodeServiceNode(node)
-		if err != nil {
-			glog.Warning(err)
-		}
-		instances := ds.HostInstances(map[string]bool{sidecar.IPAddress: true})
-		services := ds.Services()
-		httpRouteConfigs = buildOutboundHTTPRoutes(instances, services, ds.Mesh, ds)
-	}
-
-	return
-}
-
-func (ds *DiscoveryService) getListeners(node string) (listeners Listeners, clusters Clusters) {
-	// TODO: this implementation is inefficient as it is recomputing all the routes for all proxies
-	// There is a lot of potential to cache and reuse cluster definitions across proxies and also
-	// skip computing the actual HTTP routes
-	switch node {
-	case proxy.IngressNode:
-		httpRouteConfigs, _ := buildIngressRoutes(ds.IngressRules(), ds, ds)
-		clusters = httpRouteConfigs.clusters().normalize()
-
-		listener := buildHTTPListener(ds.Mesh, nil, WildcardAddress, 443, true, true)
-		listener.SSLContext = &SSLContext{
-			CertChainFile:  path.Join(proxy.IngressCertsPath, "tls.crt"),
-			PrivateKeyFile: path.Join(proxy.IngressCertsPath, "tls.key"),
-		}
-
-		listeners = Listeners{
-			buildHTTPListener(ds.Mesh, nil, WildcardAddress, 80, true, true),
-			listener}
-
-	case proxy.EgressNode:
-		httpRouteConfigs := buildEgressRoutes(ds, ds.Mesh)
-		clusters = httpRouteConfigs.clusters().normalize()
-
-		port := proxy.ParsePort(ds.Mesh.EgressProxyAddress)
-		listener := buildHTTPListener(ds.Mesh, nil, WildcardAddress, port, true, false)
-		applyInboundAuth(listener, ds.Mesh)
-		listeners = Listeners{listener}
-
-	default:
-		sidecar, err := proxy.DecodeServiceNode(node)
-		if err != nil {
-			glog.Error("LDS Error decoding service_node: ", err)
-			return Listeners{}, Clusters{}
-		}
-		listeners, clusters = buildListeners(ds.Environment, sidecar)
-	}
-
-	// set connect timeout
-	clusters.setTimeout(ds.Mesh.ConnectTimeout)
-
-	// egress proxy clusters reference external destinations
-	if node != proxy.EgressNode {
-		// apply custom policies for outbound clusters
-		for _, cluster := range clusters {
-			if cluster.port == nil {
-				continue
-			}
-
-			insertDestinationPolicy(ds, cluster)
-
-			// apply auth policies
-			switch ds.Mesh.AuthPolicy {
-			case proxyconfig.ProxyMeshConfig_NONE:
-			case proxyconfig.ProxyMeshConfig_MUTUAL_TLS:
-				// apply SSL context to enable mutual TLS between Envoy proxies for outbound clusters
-				ports := model.PortList{cluster.port}.GetNames()
-				serviceAccounts := ds.GetIstioServiceAccounts(cluster.hostname, ports)
-				cluster.SSLContext = buildClusterSSLContext(ds.Mesh.AuthCertsPath, serviceAccounts)
-			}
-		}
-	}
-
-	return
-=======
->>>>>>> 44ee50d9
 }
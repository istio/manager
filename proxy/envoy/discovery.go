// Copyright 2017 Istio Authors
//
// Licensed under the Apache License, Version 2.0 (the "License");
// you may not use this file except in compliance with the License.
// You may obtain a copy of the License at
//
//     http://www.apache.org/licenses/LICENSE-2.0
//
// Unless required by applicable law or agreed to in writing, software
// distributed under the License is distributed on an "AS IS" BASIS,
// WITHOUT WARRANTIES OR CONDITIONS OF ANY KIND, either express or implied.
// See the License for the specific language governing permissions and
// limitations under the License.

package envoy

import (
	"encoding/json"
	"fmt"
	"net/http"
	"net/http/pprof"
	"sort"
	"strconv"
	"sync"
	"sync/atomic"

	restful "github.com/emicklei/go-restful"
	"github.com/golang/glog"
	multierror "github.com/hashicorp/go-multierror"

	"istio.io/pilot/model"
	"istio.io/pilot/proxy"
)

// DiscoveryService publishes services, clusters, and routes for all proxies
type DiscoveryService struct {
	proxy.Environment
	server *http.Server

	// TODO Profile and optimize cache eviction policy to avoid
	// flushing the entire cache when any route, service, or endpoint
	// changes. An explicit cache expiration policy should be
	// considered with this change to avoid memory exhaustion as the
	// entire cache will no longer be periodically flushed and stale
	// entries can linger in the cache indefinitely.
	sdsCache *discoveryCache
	cdsCache *discoveryCache
	rdsCache *discoveryCache
	ldsCache *discoveryCache
}

type discoveryCacheStatEntry struct {
	Hit  uint64 `json:"hit"`
	Miss uint64 `json:"miss"`
}

type discoveryCacheStats struct {
	Stats map[string]*discoveryCacheStatEntry `json:"cache_stats"`
}

type discoveryCacheEntry struct {
	data []byte
	hit  uint64 // atomic
	miss uint64 // atomic
}

type discoveryCache struct {
	disabled bool
	mu       sync.RWMutex
	cache    map[string]*discoveryCacheEntry
}

func newDiscoveryCache(enabled bool) *discoveryCache {
	return &discoveryCache{
		disabled: !enabled,
		cache:    make(map[string]*discoveryCacheEntry),
	}
}
func (c *discoveryCache) cachedDiscoveryResponse(key string) ([]byte, bool) {
	if c.disabled {
		return nil, false
	}

	c.mu.RLock()
	defer c.mu.RUnlock()

	// Miss - entry.miss is updated in updateCachedDiscoveryResponse
	entry, ok := c.cache[key]
	if !ok || entry.data == nil {
		return nil, false
	}

	// Hit
	atomic.AddUint64(&entry.hit, 1)
	return entry.data, true
}

func (c *discoveryCache) updateCachedDiscoveryResponse(key string, data []byte) {
	if c.disabled {
		return
	}

	c.mu.Lock()
	defer c.mu.Unlock()

	entry, ok := c.cache[key]
	if !ok {
		entry = &discoveryCacheEntry{}
		c.cache[key] = entry
	} else if entry.data != nil {
		glog.Warningf("Overriding cached data for entry %v", key)
	}
	entry.data = data
	atomic.AddUint64(&entry.miss, 1)
}

func (c *discoveryCache) clear() {
	c.mu.Lock()
	defer c.mu.Unlock()
	for _, v := range c.cache {
		v.data = nil
	}
}

func (c *discoveryCache) resetStats() {
	c.mu.RLock()
	defer c.mu.RUnlock()
	for _, v := range c.cache {
		atomic.StoreUint64(&v.hit, 0)
		atomic.StoreUint64(&v.miss, 0)
	}
}

func (c *discoveryCache) stats() map[string]*discoveryCacheStatEntry {
	c.mu.RLock()
	defer c.mu.RUnlock()

	stats := make(map[string]*discoveryCacheStatEntry, len(c.cache))
	for k, v := range c.cache {
		stats[k] = &discoveryCacheStatEntry{
			Hit:  atomic.LoadUint64(&v.hit),
			Miss: atomic.LoadUint64(&v.miss),
		}
	}
	return stats
}

type hosts struct {
	Hosts []*host `json:"hosts"`
}

type host struct {
	Address string `json:"ip_address"`
	Port    int    `json:"port"`
	Tags    *tags  `json:"tags,omitempty"`
}

type tags struct {
	AZ     string `json:"az,omitempty"`
	Canary bool   `json:"canary,omitempty"`

	// Weight is an integer in the range [1, 100] or empty
	Weight int `json:"load_balancing_weight,omitempty"`
}

type ldsResponse struct {
	Listeners Listeners `json:"listeners"`
}

type keyAndService struct {
	Key   string  `json:"service-key"`
	Hosts []*host `json:"hosts"`
}

// Request parameters for discovery services
const (
	ServiceKey      = "service-key"
	ServiceCluster  = "service-cluster"
	ServiceNode     = "service-node"
	RouteConfigName = "route-config-name"
)

// DiscoveryServiceOptions contains options for create a new discovery
// service instance.
type DiscoveryServiceOptions struct {
	Port            int
	EnableProfiling bool
	EnableCaching   bool
}

// NewDiscoveryService creates an Envoy discovery service on a given port
func NewDiscoveryService(ctl model.Controller, configCache model.ConfigStoreCache,
	environment proxy.Environment, o DiscoveryServiceOptions) (*DiscoveryService, error) {
	out := &DiscoveryService{
		Environment: environment,
		sdsCache:    newDiscoveryCache(o.EnableCaching),
		cdsCache:    newDiscoveryCache(o.EnableCaching),
		rdsCache:    newDiscoveryCache(o.EnableCaching),
		ldsCache:    newDiscoveryCache(o.EnableCaching),
	}
	container := restful.NewContainer()
	if o.EnableProfiling {
		container.ServeMux.HandleFunc("/debug/pprof/", pprof.Index)
		container.ServeMux.HandleFunc("/debug/pprof/cmdline", pprof.Cmdline)
		container.ServeMux.HandleFunc("/debug/pprof/profile", pprof.Profile)
		container.ServeMux.HandleFunc("/debug/pprof/symbol", pprof.Symbol)
		container.ServeMux.HandleFunc("/debug/pprof/trace", pprof.Trace)
	}
	out.Register(container)
	out.server = &http.Server{Addr: ":" + strconv.Itoa(o.Port), Handler: container}

	// Flush cached discovery responses whenever services, service
	// instances, or routing configuration changes.
	serviceHandler := func(s *model.Service, e model.Event) { out.clearCache() }
	if err := ctl.AppendServiceHandler(serviceHandler); err != nil {
		return nil, err
	}
	instanceHandler := func(s *model.ServiceInstance, e model.Event) { out.clearCache() }
	if err := ctl.AppendInstanceHandler(instanceHandler); err != nil {
		return nil, err
	}

	if configCache != nil {
		configHandler := func(model.Config, model.Event) { out.clearCache() }
		configCache.RegisterEventHandler(model.RouteRule.Type, configHandler)
		configCache.RegisterEventHandler(model.IngressRule.Type, configHandler)
		configCache.RegisterEventHandler(model.DestinationPolicy.Type, configHandler)
	}

	return out, nil
}

// Register adds routes a web service container
func (ds *DiscoveryService) Register(container *restful.Container) {
	ws := &restful.WebService{}
	ws.Produces(restful.MIME_JSON)

	// List all known services (informational, not invoked by Envoy)
	ws.Route(ws.
		GET("/v1/registration").
		To(ds.ListAllEndpoints).
		Doc("Services in SDS"))

	// This route makes discovery act as an Envoy Service discovery service (SDS).
	// See https://lyft.github.io/envoy/docs/intro/arch_overview/service_discovery.html#arch-overview-service-discovery-sds
	ws.Route(ws.
		GET(fmt.Sprintf("/v1/registration/{%s}", ServiceKey)).
		To(ds.ListEndpoints).
		Doc("SDS registration").
		Param(ws.PathParameter(ServiceKey, "tuple of service name and tag name").DataType("string")))

	// This route makes discovery act as an Envoy Cluster discovery service (CDS).
	// See https://lyft.github.io/envoy/docs/configuration/cluster_manager/cds.html
	ws.Route(ws.
		GET(fmt.Sprintf("/v1/clusters/{%s}/{%s}", ServiceCluster, ServiceNode)).
		To(ds.ListClusters).
		Doc("CDS registration").
		Param(ws.PathParameter(ServiceCluster, "client proxy service cluster").DataType("string")).
		Param(ws.PathParameter(ServiceNode, "client proxy service node").DataType("string")))

	// This route makes discovery act as an Envoy Route discovery service (RDS).
	// See https://lyft.github.io/envoy/docs/configuration/http_conn_man/rds.html
	ws.Route(ws.
		GET(fmt.Sprintf("/v1/routes/{%s}/{%s}/{%s}", RouteConfigName, ServiceCluster, ServiceNode)).
		To(ds.ListRoutes).
		Doc("RDS registration").
		Param(ws.PathParameter(RouteConfigName, "route configuration name").DataType("string")).
		Param(ws.PathParameter(ServiceCluster, "client proxy service cluster").DataType("string")).
		Param(ws.PathParameter(ServiceNode, "client proxy service node").DataType("string")))

	// This route responds to LDS requests
	// See https://lyft.github.io/envoy/docs/configuration/listeners/lds.html
	ws.Route(ws.
		GET(fmt.Sprintf("/v1/listeners/{%s}/{%s}", ServiceCluster, ServiceNode)).
		To(ds.ListListeners).
		Doc("LDS registration").
		Param(ws.PathParameter(ServiceCluster, "client proxy service cluster").DataType("string")).
		Param(ws.PathParameter(ServiceNode, "client proxy service node").DataType("string")))

	// This route responds to secret requests. This is a temporary API due to lack of discovery API for TLS
	// contexts
	ws.Route(ws.
		GET(fmt.Sprintf("/v1alpha/secret/{%s}/{%s}", ServiceCluster, ServiceNode)).
		To(ds.ListSecret).
		Doc("List TLS secret URI for a listener").
		Param(ws.PathParameter(ServiceCluster, "client proxy service cluster").DataType("string")).
		Param(ws.PathParameter(ServiceNode, "client proxy service node").DataType("string")))

	ws.Route(ws.
		GET("/cache_stats").
		To(ds.GetCacheStats).
		Doc("Get discovery service cache stats").
		Writes(discoveryCacheStats{}))

	ws.Route(ws.
		POST("/cache_stats_delete").
		To(ds.ClearCacheStats).
		Doc("Clear discovery service cache stats"))

	container.Add(ws)
}

// Run starts the server and blocks
func (ds *DiscoveryService) Run() {
	glog.Infof("Starting discovery service at %v", ds.server.Addr)
	if err := ds.server.ListenAndServe(); err != nil {
		glog.Warning(err)
	}
}

// GetCacheStats returns the statistics for cached discovery responses.
func (ds *DiscoveryService) GetCacheStats(_ *restful.Request, response *restful.Response) {
	stats := make(map[string]*discoveryCacheStatEntry)
	for k, v := range ds.sdsCache.stats() {
		stats[k] = v
	}
	for k, v := range ds.cdsCache.stats() {
		stats[k] = v
	}
	for k, v := range ds.rdsCache.stats() {
		stats[k] = v
	}
	for k, v := range ds.ldsCache.stats() {
		stats[k] = v
	}
	if err := response.WriteEntity(discoveryCacheStats{stats}); err != nil {
		glog.Warning(err)
	}
}

// ClearCacheStats clear the statistics for cached discovery responses.
func (ds *DiscoveryService) ClearCacheStats(_ *restful.Request, _ *restful.Response) {
	ds.sdsCache.resetStats()
	ds.cdsCache.resetStats()
	ds.rdsCache.resetStats()
	ds.ldsCache.resetStats()
}

func (ds *DiscoveryService) clearCache() {
	glog.Infof("Cleared discovery service cache")
	ds.sdsCache.clear()
	ds.cdsCache.clear()
	ds.rdsCache.clear()
	ds.ldsCache.clear()
}

// ListAllEndpoints responds with all Services and is not restricted to a single service-key
func (ds *DiscoveryService) ListAllEndpoints(request *restful.Request, response *restful.Response) {
	services := make([]*keyAndService, 0)
	for _, service := range ds.Services() {
		if !service.External() {
			for _, port := range service.Ports {
				hosts := make([]*host, 0)
				for _, instance := range ds.Instances(service.Hostname, []string{port.Name}, nil) {
					// Only set tags if theres an AZ to set, ensures nil tags when there isnt
					var t *tags
					if instance.AvailabilityZone != "" {
						t = &tags{AZ: instance.AvailabilityZone}
					}
					hosts = append(hosts, &host{
						Address: instance.Endpoint.Address,
						Port:    instance.Endpoint.Port,
						Tags:    t,
					})
				}
				services = append(services, &keyAndService{
					Key:   service.Key(port, nil),
					Hosts: hosts,
				})
			}
		}
	}

	// Sort servicesArray.  This is not strictly necessary, but discovery_test.go will
	// be comparing against a golden example using test/util/diff.go which does a textual comparison
	sort.Slice(services, func(i, j int) bool { return services[i].Key < services[j].Key })

	if err := response.WriteEntity(services); err != nil {
		glog.Warning(err)
	}
}

// ListEndpoints responds to EDS requests
func (ds *DiscoveryService) ListEndpoints(request *restful.Request, response *restful.Response) {
	key := request.Request.URL.String()
	out, cached := ds.sdsCache.cachedDiscoveryResponse(key)
	if !cached {
		hostname, ports, tags := model.ParseServiceKey(request.PathParameter(ServiceKey))
		// envoy expects an empty array if no hosts are available
		hostArray := make([]*host, 0)
		for _, ep := range ds.Instances(hostname, ports.GetNames(), tags) {
			hostArray = append(hostArray, &host{
				Address: ep.Endpoint.Address,
				Port:    ep.Endpoint.Port,
			})
		}
		var err error
		if out, err = json.MarshalIndent(hosts{Hosts: hostArray}, " ", " "); err != nil {
			errorResponse(response, http.StatusInternalServerError, "EDS " + err.Error())
			return
		}
		ds.sdsCache.updateCachedDiscoveryResponse(key, out)
	}
	writeResponse(response, out)
}

func (ds *DiscoveryService) parseDiscoveryRequest(request *restful.Request) (string, string, proxy.Node, error) {
	cluster := request.PathParameter(ServiceCluster)
	// request has to match the IstioServiceCluster (default is "istio-proxy")
	if cluster != ds.Mesh.IstioServiceCluster {
		return cluster, "", proxy.Node{}, fmt.Errorf("unexpected %s %q", ServiceCluster, cluster)
	}

	node := request.PathParameter(ServiceNode)
	role, err := proxy.ParseServiceNode(node)
	if err != nil {
		return cluster, node, role, multierror.Prefix(err, fmt.Sprintf("unexpected %s: ", ServiceNode))
	}
	return cluster, node, role, nil
}

// ListClusters responds to CDS requests for all outbound clusters
func (ds *DiscoveryService) ListClusters(request *restful.Request, response *restful.Response) {
	key := request.Request.URL.String()
	out, cached := ds.cdsCache.cachedDiscoveryResponse(key)
	if !cached {
		cluster, node, role, err := ds.parseDiscoveryRequest(request)
		if err != nil {
			errorResponse(response, http.StatusNotFound, "CDS " + err.Error())
			return
		}
		glog.V(5).Infof("CDS Discovery request to ListClusters for service_cluster %s, service_node %s, role %s",
			cluster, node, role.Type)

		clusters := buildClusters(ds.Environment, role)
		if out, err = json.MarshalIndent(ClusterManager{Clusters: clusters}, " ", " "); err != nil {
			errorResponse(response, http.StatusInternalServerError, "CDS " + err.Error())
			return
		}
		ds.cdsCache.updateCachedDiscoveryResponse(key, out)
	}
	writeResponse(response, out)
}

// ListListeners responds to LDS requests
func (ds *DiscoveryService) ListListeners(request *restful.Request, response *restful.Response) {
	key := request.Request.URL.String()
	out, cached := ds.ldsCache.cachedDiscoveryResponse(key)
	if !cached {
		cluster, node, role, err := ds.parseDiscoveryRequest(request)
		if err != nil {
			errorResponse(response, http.StatusNotFound, "LDS " + err.Error())
			return
		}
		glog.V(5).Infof("LDS Discovery request to ListListeners for service_cluster %s, service_node %s, role %s",
			cluster, node, role.Type)


		listeners := buildListeners(ds.Environment, role)
		out, err = json.MarshalIndent(ldsResponse{Listeners: listeners}, " ", " ")
		if err != nil {
			errorResponse(response, http.StatusInternalServerError, "LDS " + err.Error())
			return
		}
		ds.ldsCache.updateCachedDiscoveryResponse(key, out)
	}
	writeResponse(response, out)
}

// ListRoutes responds to RDS requests, used by HTTP routes
// Routes correspond to HTTP routes and use the listener port as the route name
// to identify HTTP filters in the config. Service node value holds the local proxy identity.
func (ds *DiscoveryService) ListRoutes(request *restful.Request, response *restful.Response) {
	key := request.Request.URL.String()
	out, cached := ds.rdsCache.cachedDiscoveryResponse(key)
	if !cached {
		cluster, node, role, err := ds.parseDiscoveryRequest(request)
		if err != nil {
			errorResponse(response, http.StatusNotFound, "RDS " + err.Error())
			return
		}
		glog.V(5).Infof("RDS Discovery request to ListRoutes for service_cluster %s, service_node %s, role %s",
			cluster, node, role.Type)

		routeConfigName := request.PathParameter(RouteConfigName)
<<<<<<< HEAD
		port, err := strconv.Atoi(routeConfigName)
		if err != nil {
			errorResponse(response, http.StatusNotFound,
				fmt.Sprintf("RDS Unexpected %s %q", RouteConfigName, routeConfigName))
			return
		}

		httpRouteConfigs := buildRDSRoutes(ds.Mesh, role, ds, ds)
		routeConfig, ok := httpRouteConfigs[port]
		if !ok {
			errorResponse(response, http.StatusNotFound,
				fmt.Sprintf("RDS Missing route config for port %d", port))
			return
		}
=======
		routeConfig := buildRDSRoute(ds.Mesh, role, routeConfigName, ds.ServiceDiscovery, ds.IstioConfigStore)
>>>>>>> 9559fffa
		if out, err = json.MarshalIndent(routeConfig, " ", " "); err != nil {
			errorResponse(response, http.StatusInternalServerError, "RDS " + err.Error())
			return
		}
		ds.rdsCache.updateCachedDiscoveryResponse(key, out)
	}
	writeResponse(response, out)
}

// ListSecret responds to TLS secret registration
func (ds *DiscoveryService) ListSecret(request *restful.Request, response *restful.Response) {
	// caching is disabled due to lack of secret watch notifications

	cluster, node, role, err := ds.parseDiscoveryRequest(request)

	if err != nil {
		errorResponse(response, http.StatusNotFound, "ListSecrets " + err.Error())
		return
	}

	glog.V(5).Infof("ListSecrets Discovery request to ListSecret for service_cluster %s, service_node %s, role %s",
		cluster, node, role.Type)

	if role.Type != proxy.Ingress {
		writeResponse(response, nil)
		return
	}

	_, secret := buildIngressRoutes(ds.Mesh, ds, ds)

	if secret == "" {
		glog.V(5).Infof("Secret is not set")
		writeResponse(response, nil)
		return
	}

	tls, err := ds.GetTLSSecret(secret)
	if err != nil {
		errorResponse(response, http.StatusNotFound,
			fmt.Sprintf("ListSecrets Failed to read the secret: %s", err))
		return
	}

	out, err := json.Marshal(tls)
	if err != nil {
		errorResponse(response, http.StatusInternalServerError, "ListSecrets " + err.Error())
	}
	writeResponse(response, out)
}

func errorResponse(r *restful.Response, status int, msg string) {
	glog.Warning(msg)
	if err := r.WriteErrorString(status, msg); err != nil {
		glog.Warning(err)
	}
}

func writeResponse(r *restful.Response, data []byte) {
	r.WriteHeader(http.StatusOK)
	if _, err := r.Write(data); err != nil {
		glog.Warning(err)
	}
}<|MERGE_RESOLUTION|>--- conflicted
+++ resolved
@@ -483,24 +483,7 @@
 			cluster, node, role.Type)
 
 		routeConfigName := request.PathParameter(RouteConfigName)
-<<<<<<< HEAD
-		port, err := strconv.Atoi(routeConfigName)
-		if err != nil {
-			errorResponse(response, http.StatusNotFound,
-				fmt.Sprintf("RDS Unexpected %s %q", RouteConfigName, routeConfigName))
-			return
-		}
-
-		httpRouteConfigs := buildRDSRoutes(ds.Mesh, role, ds, ds)
-		routeConfig, ok := httpRouteConfigs[port]
-		if !ok {
-			errorResponse(response, http.StatusNotFound,
-				fmt.Sprintf("RDS Missing route config for port %d", port))
-			return
-		}
-=======
 		routeConfig := buildRDSRoute(ds.Mesh, role, routeConfigName, ds.ServiceDiscovery, ds.IstioConfigStore)
->>>>>>> 9559fffa
 		if out, err = json.MarshalIndent(routeConfig, " ", " "); err != nil {
 			errorResponse(response, http.StatusInternalServerError, "RDS " + err.Error())
 			return

// Copyright 2017 Istio Authors
//
// Licensed under the Apache License, Version 2.0 (the "License");
// you may not use this file except in compliance with the License.
// You may obtain a copy of the License at
//
//     http://www.apache.org/licenses/LICENSE-2.0
//
// Unless required by applicable law or agreed to in writing, software
// distributed under the License is distributed on an "AS IS" BASIS,
// WITHOUT WARRANTIES OR CONDITIONS OF ANY KIND, either express or implied.
// See the License for the specific language governing permissions and
// limitations under the License.

package envoy

import (
	"encoding/json"
	"fmt"
	"net/http"
	"net/http/pprof"
	"sort"
	"strconv"
	"sync"
	"sync/atomic"

	restful "github.com/emicklei/go-restful"
	"github.com/golang/glog"
	"github.com/golang/protobuf/proto"

	proxyconfig "istio.io/api/proxy/v1/config"
	"istio.io/manager/model"
	"istio.io/manager/proxy"
)

// DiscoveryService publishes services, clusters, and routes for all proxies
type DiscoveryService struct {
	*proxy.Context
	server *http.Server

	// TODO Profile and optimize cache eviction policy to avoid
	// flushing the entire cache when any route, service, or endpoint
	// changes. An explicit cache expiration policy should be
	// considered with this change to avoid memory exhaustion as the
	// entire cache will no longer be periodically flushed and stale
	// entries can linger in the cache indefinitely.
	sdsCache *discoveryCache
	cdsCache *discoveryCache
	rdsCache *discoveryCache
}

type discoveryCacheStatEntry struct {
	Hit  uint64 `json:"hit"`
	Miss uint64 `json:"miss"`
}

type discoveryCacheStats struct {
	Stats map[string]*discoveryCacheStatEntry `json:"cache_stats"`
}

type discoveryCacheEntry struct {
	data []byte
	hit  uint64 // atomic
	miss uint64 // atomic
}

type discoveryCache struct {
	disabled bool
	mu       sync.RWMutex
	cache    map[string]*discoveryCacheEntry
}

func newDiscoveryCache(enabled bool) *discoveryCache {
	return &discoveryCache{
		disabled: !enabled,
		cache:    make(map[string]*discoveryCacheEntry),
	}
}
func (c *discoveryCache) cachedDiscoveryResponse(key string) ([]byte, bool) {
	if c.disabled {
		return nil, false
	}

	c.mu.RLock()
	defer c.mu.RUnlock()

	// Miss - entry.miss is updated in updateCachedDiscoveryResponse
	entry, ok := c.cache[key]
	if !ok || entry.data == nil {
		return nil, false
	}

	// Hit
	atomic.AddUint64(&entry.hit, 1)
	return entry.data, true
}

func (c *discoveryCache) updateCachedDiscoveryResponse(key string, data []byte) {
	if c.disabled {
		return
	}

	c.mu.Lock()
	defer c.mu.Unlock()

	entry, ok := c.cache[key]
	if !ok {
		entry = &discoveryCacheEntry{}
		c.cache[key] = entry
	} else if entry.data != nil {
		glog.Warningf("Overriding cached data for entry %v", key)
	}
	entry.data = data
	atomic.AddUint64(&entry.miss, 1)
}

func (c *discoveryCache) clear() {
	c.mu.Lock()
	defer c.mu.Unlock()
	for _, v := range c.cache {
		v.data = nil
	}
}

func (c *discoveryCache) resetStats() {
	c.mu.RLock()
	defer c.mu.RUnlock()
	for _, v := range c.cache {
		atomic.StoreUint64(&v.hit, 0)
		atomic.StoreUint64(&v.miss, 0)
	}
}

func (c *discoveryCache) stats() map[string]*discoveryCacheStatEntry {
	stats := make(map[string]*discoveryCacheStatEntry)
	c.mu.RLock()
	defer c.mu.RUnlock()
	for k, v := range c.cache {
		stats[k] = &discoveryCacheStatEntry{
			Hit:  atomic.LoadUint64(&v.hit),
			Miss: atomic.LoadUint64(&v.miss),
		}
	}
	return stats
}

type hosts struct {
	Hosts []*host `json:"hosts"`
}

type host struct {
	Address string `json:"ip_address"`
	Port    int    `json:"port"`

	// Weight is an integer in the range [1, 100] or empty
	Weight int `json:"load_balancing_weight,omitempty"`
}

type keyAndService struct {
	Key   string  `json:"service-key"`
	Hosts []*host `json:"hosts"`
}

type nodeAndCluster struct {
	ServiceCluster string   `json:"service-cluster"`
	ServiceNode    string   `json:"service-node"`
	Clusters       Clusters `json:"clusters"`
}

type routeConfigAndMetadata struct {
	RouteConfigName string         `json:"route-config-name"`
	ServiceCluster  string         `json:"service-cluster"`
	ServiceNode     string         `json:"service-node"`
	VirtualHosts    []*VirtualHost `json:"virtual_hosts"`
}

// Request parameters for discovery services
const (
	ServiceKey      = "service-key"
	ServiceCluster  = "service-cluster"
	ServiceNode     = "service-node"
	RouteConfigName = "route-config-name"
)

// DiscoveryServiceOptions contains options for create a new discovery
// service instance.
type DiscoveryServiceOptions struct {
	Port            int
	EnableProfiling bool
	EnableCaching   bool
}

// NewDiscoveryService creates an Envoy discovery service on a given port
func NewDiscoveryService(ctl model.Controller, context *proxy.Context,
	o DiscoveryServiceOptions) (*DiscoveryService, error) {
	out := &DiscoveryService{
		Context:  context,
		sdsCache: newDiscoveryCache(o.EnableCaching),
		cdsCache: newDiscoveryCache(o.EnableCaching),
		rdsCache: newDiscoveryCache(o.EnableCaching),
	}
	container := restful.NewContainer()
	if o.EnableProfiling {
		container.ServeMux.HandleFunc("/debug/pprof/", pprof.Index)
		container.ServeMux.HandleFunc("/debug/pprof/cmdline", pprof.Cmdline)
		container.ServeMux.HandleFunc("/debug/pprof/profile", pprof.Profile)
		container.ServeMux.HandleFunc("/debug/pprof/symbol", pprof.Symbol)
		container.ServeMux.HandleFunc("/debug/pprof/trace", pprof.Trace)
	}
	out.Register(container)
	out.server = &http.Server{Addr: ":" + strconv.Itoa(o.Port), Handler: container}

	// Flush cached discovery responses whenever services, service
	// instances, or routing configuration changes.
	serviceHandler := func(s *model.Service, e model.Event) { out.clearCache() }
	if err := ctl.AppendServiceHandler(serviceHandler); err != nil {
		return nil, err
	}
	instanceHandler := func(s *model.ServiceInstance, e model.Event) { out.clearCache() }
	if err := ctl.AppendInstanceHandler(instanceHandler); err != nil {
		return nil, err
	}
	configHandler := func(k model.Key, m proto.Message, e model.Event) { out.clearCache() }
	if err := ctl.AppendConfigHandler(model.RouteRule, configHandler); err != nil {
		return nil, err
	}
	if err := ctl.AppendConfigHandler(model.IngressRule, configHandler); err != nil {
		return nil, err
	}
	if err := ctl.AppendConfigHandler(model.DestinationPolicy, configHandler); err != nil {
		return nil, err
	}

	return out, nil
}

// Register adds routes a web service container
func (ds *DiscoveryService) Register(container *restful.Container) {
	ws := &restful.WebService{}
	ws.Produces(restful.MIME_JSON)

	// List all known services (informational, not invoked by Envoy)
	ws.Route(ws.
		GET("/v1/registration").
		To(ds.ListAllEndpoints).
		Doc("Services in SDS"))

	// This route makes discovery act as an Envoy Service discovery service (SDS).
	// See https://lyft.github.io/envoy/docs/intro/arch_overview/service_discovery.html#arch-overview-service-discovery-sds
	ws.Route(ws.
		GET(fmt.Sprintf("/v1/registration/{%s}", ServiceKey)).
		To(ds.ListEndpoints).
		Doc("SDS registration").
		Param(ws.PathParameter(ServiceKey, "tuple of service name and tag name").DataType("string")))

	// List all known clusters (informational, not invoked by Envoy)
	ws.Route(ws.
		GET("/v1/clusters").
		To(ds.ListAllClusters).
		Doc("Clusters in CDS"))

	// This route makes discovery act as an Envoy Cluster discovery service (CDS).
	// See https://lyft.github.io/envoy/docs/configuration/cluster_manager/cds.html
	ws.Route(ws.
		GET(fmt.Sprintf("/v1/clusters/{%s}/{%s}", ServiceCluster, ServiceNode)).
		To(ds.ListClusters).
		Doc("CDS registration").
		Param(ws.PathParameter(ServiceCluster, "client proxy service cluster").DataType("string")).
		Param(ws.PathParameter(ServiceNode, "client proxy service node").DataType("string")))

	// List all known routes (informational, not invoked by Envoy)
	ws.Route(ws.
		GET("/v1/routes").
		To(ds.ListAllRoutes).
		Doc("Routes in CDS"))

	// This route makes discovery act as an Envoy Route discovery service (RDS).
	// See https://lyft.github.io/envoy/docs/configuration/http_conn_man/rds.html
	ws.Route(ws.
		GET(fmt.Sprintf("/v1/routes/{%s}/{%s}/{%s}", RouteConfigName, ServiceCluster, ServiceNode)).
		To(ds.ListRoutes).
		Doc("RDS registration").
		Param(ws.PathParameter(RouteConfigName, "route configuration name").DataType("string")).
		Param(ws.PathParameter(ServiceCluster, "client proxy service cluster").DataType("string")).
		Param(ws.PathParameter(ServiceNode, "client proxy service node").DataType("string")))

	ws.Route(ws.
		GET(fmt.Sprintf("/v1alpha/secret/{%s}/{%s}", ServiceCluster, ServiceNode)).
		To(ds.ListSecret).
		Doc("List TLS secret URI for a listener").
		Param(ws.PathParameter(ServiceCluster, "client proxy service cluster").DataType("string")).
		Param(ws.PathParameter(ServiceNode, "client proxy service node").DataType("string")))

	ws.Route(ws.
		GET("/cache_stats").
		To(ds.GetCacheStats).
		Doc("Get discovery service cache stats").
		Writes(discoveryCacheStats{}))

	ws.Route(ws.
		POST("/cache_stats_delete").
		To(ds.ClearCacheStats).
		Doc("Clear discovery service cache stats"))

	container.Add(ws)
}

// Run starts the server and blocks
func (ds *DiscoveryService) Run() {
	glog.Infof("Starting discovery service at %v", ds.server.Addr)
	if err := ds.server.ListenAndServe(); err != nil {
		glog.Warning(err)
	}
}

// GetCacheStats returns the statistics for cached discovery responses.
func (ds *DiscoveryService) GetCacheStats(_ *restful.Request, response *restful.Response) {
	stats := make(map[string]*discoveryCacheStatEntry)
	for k, v := range ds.sdsCache.stats() {
		stats[k] = v
	}
	for k, v := range ds.cdsCache.stats() {
		stats[k] = v
	}
	for k, v := range ds.rdsCache.stats() {
		stats[k] = v
	}
	if err := response.WriteEntity(discoveryCacheStats{stats}); err != nil {
		glog.Warning(err)
	}
}

// ClearCacheStats clear the statistics for cached discovery responses.
func (ds *DiscoveryService) ClearCacheStats(_ *restful.Request, _ *restful.Response) {
	ds.sdsCache.resetStats()
	ds.cdsCache.resetStats()
	ds.rdsCache.resetStats()
}

func (ds *DiscoveryService) clearCache() {
	glog.Infof("Cleared discovery service cache")
	ds.sdsCache.clear()
	ds.cdsCache.clear()
	ds.rdsCache.clear()
}

// ListAllEndpoints responds with all Services and is not restricted to a single service-key
func (ds *DiscoveryService) ListAllEndpoints(request *restful.Request, response *restful.Response) {
	services := make([]*keyAndService, 0)
	for _, service := range ds.Discovery.Services() {
		if !service.External() {
			for _, port := range service.Ports {
				hosts := make([]*host, 0)
				for _, instance := range ds.Discovery.Instances(service.Hostname, []string{port.Name}, nil) {
					hosts = append(hosts, &host{
						Address: instance.Endpoint.Address,
						Port:    instance.Endpoint.Port,
					})
				}
				services = append(services, &keyAndService{
					Key:   service.Key(port, nil),
					Hosts: hosts,
				})
			}
		}
	}

	// Sort servicesArray.  This is not strictly necessary, but discovery_test.go will
	// be comparing against a golden example using test/util/diff.go which does a textual comparison
	sort.Slice(services, func(i, j int) bool { return services[i].Key < services[j].Key })

	if err := response.WriteEntity(services); err != nil {
		glog.Warning(err)
	}
}

// ListEndpoints responds to SDS requests
func (ds *DiscoveryService) ListEndpoints(request *restful.Request, response *restful.Response) {
	key := request.Request.URL.String()
	out, cached := ds.sdsCache.cachedDiscoveryResponse(key)
	if !cached {
		hostname, ports, tags := model.ParseServiceKey(request.PathParameter(ServiceKey))
		// envoy expects an empty array if no hosts are available
		hostArray := make([]*host, 0)
		for _, ep := range ds.Discovery.Instances(hostname, ports.GetNames(), tags) {
			hostArray = append(hostArray, &host{
				Address: ep.Endpoint.Address,
				Port:    ep.Endpoint.Port,
			})
		}
		var err error
		if out, err = json.MarshalIndent(hosts{Hosts: hostArray}, " ", " "); err != nil {
			errorResponse(response, http.StatusInternalServerError, err.Error())
			return
		}
		ds.sdsCache.updateCachedDiscoveryResponse(key, out)
	}
	writeResponse(response, out)
}

// ListAllClusters responds to CDS requests that are not limited by a service-cluster and service-node
func (ds *DiscoveryService) ListAllClusters(request *restful.Request, response *restful.Response) {

	endpoints := ds.allServiceNodes()

	// This sort is not needed, but discovery_test excepts consistent output and sorting achieves it
	sort.Strings(endpoints)

	allClusters := make([]nodeAndCluster, 0)
	for _, ip := range endpoints {
		allClusters = append(allClusters, nodeAndCluster{
			ServiceCluster: ds.MeshConfig.IstioServiceCluster,
			ServiceNode:    ip,
			Clusters:       ds.getClusters(ip),
		})
	}

	sort.Slice(allClusters, func(i, j int) bool { return allClusters[i].ServiceNode < allClusters[j].ServiceNode })

	if err := response.WriteEntity(allClusters); err != nil {
		glog.Warning(err)
	}
}

// ListClusters responds to CDS requests for all outbound clusters
func (ds *DiscoveryService) ListClusters(request *restful.Request, response *restful.Response) {
	key := request.Request.URL.String()
	out, cached := ds.cdsCache.cachedDiscoveryResponse(key)
	if !cached {
		if sc := request.PathParameter(ServiceCluster); sc != ds.MeshConfig.IstioServiceCluster {
			errorResponse(response, http.StatusNotFound,
				fmt.Sprintf("Unexpected %s %q", ServiceCluster, sc))
			return
		}

		// service-node holds the IP address
		node := request.PathParameter(ServiceNode)
<<<<<<< HEAD

		// CDS computes clusters that are referenced by RDS routes for a particular proxy node
		// TODO: this implementation is inefficient as it is recomputing all the routes for all proxies
		// There is a lot of potential to cache and reuse cluster definitions across proxies and also
		// skip computing the actual HTTP routes
		var httpRouteConfigs HTTPRouteConfigs
		switch node {
		case ingressNode:
			httpRouteConfigs, _ = buildIngressRoutes(ds.Config.IngressRules(""))
		case egressNode:
			httpRouteConfigs = buildEgressRoutes(ds.Discovery, ds.MeshConfig)
		default:
			instances := ds.Discovery.HostInstances(map[string]bool{node: true})
			services := ds.Discovery.Services()
			httpRouteConfigs = buildOutboundHTTPRoutes(instances, services, ds.Accounts, ds.MeshConfig, ds.Config)
		}

		// de-duplicate and canonicalize clusters
		clusters := httpRouteConfigs.clusters().normalize()

		// set connect timeout
		clusters.setTimeout(ds.MeshConfig.ConnectTimeout)

		// egress proxy clusters reference external destinations
		if node != egressNode {
			// apply custom policies for HTTP clusters
			for _, cluster := range clusters {
				insertDestinationPolicy(ds.Config, cluster)
			}

			// apply auth policies
			switch ds.MeshConfig.AuthPolicy {
			case proxyconfig.ProxyMeshConfig_NONE:
			case proxyconfig.ProxyMeshConfig_MUTUAL_TLS:
				// apply SSL context to enable mutual TLS between Envoy proxies
				for _, cluster := range clusters {
					ports := model.PortList{cluster.port}.GetNames()
					serviceAccounts := ds.Accounts.GetIstioServiceAccounts(cluster.hostname, ports)
					cluster.SSLContext = buildClusterSSLContext(ds.MeshConfig.AuthCertsPath, serviceAccounts)
				}
			}
		}
=======
		clusters := ds.getClusters(node)
>>>>>>> 17566aab

		var err error
		if out, err = json.MarshalIndent(ClusterManager{Clusters: clusters}, " ", " "); err != nil {
			errorResponse(response, http.StatusInternalServerError, err.Error())
			return
		}
		ds.cdsCache.updateCachedDiscoveryResponse(key, out)
	}
	writeResponse(response, out)
}

// ListAllRoutes responds to RDS requests that are not limited by a route-config, service-cluster, nor service-node
func (ds *DiscoveryService) ListAllRoutes(request *restful.Request, response *restful.Response) {
	allRoutes := make([]routeConfigAndMetadata, 0)

	for _, ip := range ds.allServiceNodes() {
		for port, httpRouteConfig := range ds.getRouteConfigs(ip) {
			allRoutes = append(allRoutes, routeConfigAndMetadata{
				RouteConfigName: strconv.Itoa(port),
				ServiceCluster:  ds.MeshConfig.IstioServiceCluster,
				ServiceNode:     ip,
				VirtualHosts:    httpRouteConfig.VirtualHosts,
			})
		}
	}

	// This sort is not needed, but discovery_test excepts consistent output and sorting achieves it
	// Primary sort key RouteConfigName, secondary ServiceNode, tertiary ServiceCluster
	sort.Slice(allRoutes, func(i, j int) bool {
		if allRoutes[i].RouteConfigName != allRoutes[j].RouteConfigName {
			return allRoutes[i].RouteConfigName < allRoutes[j].RouteConfigName
		} else if allRoutes[i].ServiceNode != allRoutes[j].ServiceNode {
			return allRoutes[i].ServiceNode < allRoutes[j].ServiceNode
		}
		return allRoutes[i].ServiceCluster < allRoutes[j].ServiceCluster
	})

	if err := response.WriteEntity(allRoutes); err != nil {
		glog.Warning(err)
	}
}

// ListRoutes responds to RDS requests, used by HTTP routes
// Routes correspond to HTTP routes and use the listener port as the route name
// to identify HTTP filters in the config. Service node value holds the local proxy identity.
func (ds *DiscoveryService) ListRoutes(request *restful.Request, response *restful.Response) {
	key := request.Request.URL.String()
	out, cached := ds.rdsCache.cachedDiscoveryResponse(key)
	if !cached {
		if sc := request.PathParameter(ServiceCluster); sc != ds.MeshConfig.IstioServiceCluster {
			errorResponse(response, http.StatusNotFound,
				fmt.Sprintf("Unexpected %s %q", ServiceCluster, sc))
			return
		}

		// service-node holds the IP address
		node := request.PathParameter(ServiceNode)

		// route-config-name holds the listener port
		routeConfigName := request.PathParameter(RouteConfigName)
		port, err := strconv.Atoi(routeConfigName)
		if err != nil {
			errorResponse(response, http.StatusNotFound,
				fmt.Sprintf("Unexpected %s %q", RouteConfigName, routeConfigName))
			return
		}

		httpRouteConfigs := ds.getRouteConfigs(node)

		routeConfig, ok := httpRouteConfigs[port]
		if !ok {
			errorResponse(response, http.StatusNotFound,
				fmt.Sprintf("Missing route config for port %d", port))
			return
		}
		if out, err = json.MarshalIndent(routeConfig, " ", " "); err != nil {
			errorResponse(response, http.StatusInternalServerError, err.Error())
			return
		}
		ds.rdsCache.updateCachedDiscoveryResponse(key, out)
	}
	writeResponse(response, out)
}

// ListSecret responds to TLS secret registration
func (ds *DiscoveryService) ListSecret(request *restful.Request, response *restful.Response) {
	// caching is disabled due to lack of secret watch notifications
	if sc := request.PathParameter(ServiceCluster); sc != ds.MeshConfig.IstioServiceCluster {
		errorResponse(response, http.StatusNotFound,
			fmt.Sprintf("Unexpected %s %q", ServiceCluster, sc))
		return
	}

	if sc := request.PathParameter(ServiceNode); sc != ingressNode {
		errorResponse(response, http.StatusNotFound,
			fmt.Sprintf("Unexpected %s %q", ServiceNode, sc))
		return
	}

	_, secret := buildIngressRoutes(ds.Config.IngressRules(""))
	writeResponse(response, []byte(secret))
}

func errorResponse(r *restful.Response, status int, msg string) {
	glog.Warning(msg)
	if err := r.WriteErrorString(status, msg); err != nil {
		glog.Warning(err)
	}
}

func writeResponse(r *restful.Response, data []byte) {
	r.WriteHeader(http.StatusOK)
	if _, err := r.Write(data); err != nil {
		glog.Warning(err)
	}
}

// List all service nodes (typically proxy IPv4 addresses)
func (ds *DiscoveryService) allServiceNodes() []string {
	// Gather service nodes
	endpoints := make(map[string]bool)
	for _, service := range ds.Discovery.Services() {
		if !service.External() {
			// service has Hostname, Address, Ports
			for _, port := range service.Ports {
				for _, instance := range ds.Discovery.Instances(service.Hostname, []string{port.Name}, nil) {
					endpoints[instance.Endpoint.Address] = true
				}
			}
		}
	}

	serviceNodes := make([]string, 0, len(endpoints))
	for ip := range endpoints {
		serviceNodes = append(serviceNodes, ip)
	}

	return serviceNodes
}

func (ds *DiscoveryService) getClusters(node string) Clusters {
	// CDS computes clusters that are referenced by RDS routes for a particular proxy node
	// TODO: this implementation is inefficient as it is recomputing all the routes for all proxies
	// There is a lot of potential to cache and reuse cluster definitions across proxies and also
	// skip computing the actual HTTP routes
	var httpRouteConfigs HTTPRouteConfigs
	switch node {
	case ingressNode:
		httpRouteConfigs, _ = buildIngressRoutes(ds.Config.IngressRules(""))
	case egressNode:
		httpRouteConfigs = buildEgressRoutes(ds.Discovery, ds.MeshConfig)
	default:
		instances := ds.Discovery.HostInstances(map[string]bool{node: true})
		services := ds.Discovery.Services()
		httpRouteConfigs = buildOutboundHTTPRoutes(instances, services, ds.Accounts, ds.MeshConfig, ds.Config)
	}

	// de-duplicate and canonicalize clusters
	clusters := httpRouteConfigs.clusters().normalize()

	// set connect timeout
	clusters.setTimeout(ds.MeshConfig.ConnectTimeout)

	// egress proxy clusters reference external destinations
	if node != egressNode {
		// apply custom policies for HTTP clusters
		for _, cluster := range clusters {
			insertDestinationPolicy(ds.Config, cluster)
		}

		// apply auth policies
		switch ds.MeshConfig.AuthPolicy {
		case config.ProxyMeshConfig_NONE:
		case config.ProxyMeshConfig_MUTUAL_TLS:
			// apply SSL context to enable mutual TLS between Envoy proxies
			for _, cluster := range clusters {
				ports := model.PortList{cluster.port}.GetNames()
				serviceAccounts := ds.Accounts.GetIstioServiceAccounts(cluster.hostname, ports)
				cluster.SSLContext = buildClusterSSLContext(ds.MeshConfig.AuthCertsPath, serviceAccounts)
			}
		}
	}

	return clusters
}

func (ds *DiscoveryService) getRouteConfigs(node string) (httpRouteConfigs HTTPRouteConfigs) {

	switch node {
	case ingressNode:
		httpRouteConfigs, _ = buildIngressRoutes(ds.Config.IngressRules(""))
	case egressNode:
		httpRouteConfigs = buildEgressRoutes(ds.Discovery, ds.MeshConfig)
	default:
		instances := ds.Discovery.HostInstances(map[string]bool{node: true})
		services := ds.Discovery.Services()
		httpRouteConfigs = buildOutboundHTTPRoutes(instances, services, ds.Accounts, ds.MeshConfig, ds.Config)
	}

	return
}<|MERGE_RESOLUTION|>--- conflicted
+++ resolved
@@ -435,52 +435,7 @@
 
 		// service-node holds the IP address
 		node := request.PathParameter(ServiceNode)
-<<<<<<< HEAD
-
-		// CDS computes clusters that are referenced by RDS routes for a particular proxy node
-		// TODO: this implementation is inefficient as it is recomputing all the routes for all proxies
-		// There is a lot of potential to cache and reuse cluster definitions across proxies and also
-		// skip computing the actual HTTP routes
-		var httpRouteConfigs HTTPRouteConfigs
-		switch node {
-		case ingressNode:
-			httpRouteConfigs, _ = buildIngressRoutes(ds.Config.IngressRules(""))
-		case egressNode:
-			httpRouteConfigs = buildEgressRoutes(ds.Discovery, ds.MeshConfig)
-		default:
-			instances := ds.Discovery.HostInstances(map[string]bool{node: true})
-			services := ds.Discovery.Services()
-			httpRouteConfigs = buildOutboundHTTPRoutes(instances, services, ds.Accounts, ds.MeshConfig, ds.Config)
-		}
-
-		// de-duplicate and canonicalize clusters
-		clusters := httpRouteConfigs.clusters().normalize()
-
-		// set connect timeout
-		clusters.setTimeout(ds.MeshConfig.ConnectTimeout)
-
-		// egress proxy clusters reference external destinations
-		if node != egressNode {
-			// apply custom policies for HTTP clusters
-			for _, cluster := range clusters {
-				insertDestinationPolicy(ds.Config, cluster)
-			}
-
-			// apply auth policies
-			switch ds.MeshConfig.AuthPolicy {
-			case proxyconfig.ProxyMeshConfig_NONE:
-			case proxyconfig.ProxyMeshConfig_MUTUAL_TLS:
-				// apply SSL context to enable mutual TLS between Envoy proxies
-				for _, cluster := range clusters {
-					ports := model.PortList{cluster.port}.GetNames()
-					serviceAccounts := ds.Accounts.GetIstioServiceAccounts(cluster.hostname, ports)
-					cluster.SSLContext = buildClusterSSLContext(ds.MeshConfig.AuthCertsPath, serviceAccounts)
-				}
-			}
-		}
-=======
 		clusters := ds.getClusters(node)
->>>>>>> 17566aab
 
 		var err error
 		if out, err = json.MarshalIndent(ClusterManager{Clusters: clusters}, " ", " "); err != nil {

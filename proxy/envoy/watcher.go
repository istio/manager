--- conflicted
+++ resolved
@@ -51,11 +51,7 @@
 }
 
 // NewWatcher creates a new watcher instance with an agent
-<<<<<<< HEAD
-func NewWatcher(mesh *proxyconfig.ProxyMeshConfig, role proxy.Role, configpath, customConfig string) Watcher {
-=======
-func NewWatcher(mesh *proxyconfig.ProxyMeshConfig, role proxy.Node, configpath string) (Watcher, error) {
->>>>>>> 4cb7e327
+func NewWatcher(mesh *proxyconfig.ProxyMeshConfig, role proxy.Node, configpath, customConfig string) (Watcher,error) {
 	glog.V(2).Infof("Proxy role: %#v", role)
 
 	if mesh.StatsdUdpAddress != "" {
@@ -66,9 +62,6 @@
 		}
 	}
 
-<<<<<<< HEAD
-	agent := proxy.NewAgent(runEnvoy(mesh, role.ServiceNode(), configpath, customConfig), proxy.DefaultRetry)
-=======
 	if err := os.MkdirAll(configpath, 0700); err != nil {
 		return nil, multierror.Prefix(err, "failed to create directory for proxy configuration")
 	}
@@ -81,8 +74,7 @@
 		return nil, errors.New("ingress proxy is disabled")
 	}
 
-	agent := proxy.NewAgent(runEnvoy(mesh, role.ServiceNode(), configpath), proxy.DefaultRetry)
->>>>>>> 4cb7e327
+	agent := proxy.NewAgent(runEnvoy(mesh, role.ServiceNode(), configpath, customConfig), proxy.DefaultRetry)
 	out := &watcher{
 		agent: agent,
 		role:  role,

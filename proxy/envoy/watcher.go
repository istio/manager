--- conflicted
+++ resolved
@@ -32,8 +32,6 @@
 	proxyconfig "istio.io/api/proxy/v1/config"
 	"istio.io/pilot/model"
 	"istio.io/pilot/proxy"
-
-	"github.com/amalgam8/amalgam8/sidecar/register"
 )
 
 // Watcher triggers reloads on changes to the proxy config
@@ -51,18 +49,6 @@
 )
 
 type watcher struct {
-<<<<<<< HEAD
-	registration  *register.RegistrationAgent
-	agent   proxy.Agent
-	context *proxy.Context
-	ctl     model.Controller
-}
-
-// NewWatcher creates a new watcher instance with an agent
-func NewWatcher(ctl model.Controller, configCache model.ConfigStoreCache, proxyCtx *proxy.Context) (Watcher, error) {
-//	glog.Infof("Local instance address: %s", proxyCtx.IPAddress)
-//	glog.Infof("service-cluster: %s", proxyCtx.MeshConfig.IstioServiceCluster)
-=======
 	agent proxy.Agent
 	role  proxy.Role
 	mesh  *proxyconfig.ProxyMeshConfig
@@ -71,7 +57,6 @@
 // NewWatcher creates a new watcher instance with an agent
 func NewWatcher(mesh *proxyconfig.ProxyMeshConfig, role proxy.Role) Watcher {
 	glog.V(2).Infof("Proxy role: %#v", role)
->>>>>>> 341d759b
 
 	if mesh.StatsdUdpAddress != "" {
 		if addr, err := resolveStatsdAddr(mesh.StatsdUdpAddress); err == nil {
@@ -84,16 +69,9 @@
 
 	agent := proxy.NewAgent(runEnvoy(mesh, role.ServiceNode()), proxy.DefaultRetry)
 	out := &watcher{
-<<<<<<< HEAD
-		registration: proxyCtx.Registration,
-		agent:   agent,
-		context: proxyCtx,
-		ctl:     ctl,
-=======
 		agent: agent,
 		role:  role,
 		mesh:  mesh,
->>>>>>> 341d759b
 	}
 
 	return out
@@ -102,6 +80,11 @@
 func (w *watcher) Run(ctx context.Context) {
 	// agent consumes notifications from the controllerr
 	go w.agent.Run(ctx)
+
+	// Start running registration agent if proxy is running on VMs
+	if w.role.Platform() == proxy.VMsAdapter {
+		w.role.getRegistration.Start()
+	}
 
 	// kickstart the proxy with partial state (in case there are no notifications coming)
 	w.Reload()
@@ -134,6 +117,11 @@
 	}
 
 	<-ctx.Done()
+
+	// Stop running registration agent if proxy is running on VMs
+	if w.role.Platform() == proxy.VMsAdapter {
+		w.role.getRegistration.Stop()
+	}
 }
 
 func (w *watcher) Reload() {
@@ -159,33 +147,15 @@
 		w.mesh.DiscoveryAddress, w.mesh.IstioServiceCluster, w.role.ServiceNode())
 	req, err := http.NewRequest("GET", url, nil)
 
-<<<<<<< HEAD
-	// Start registration agent
-	if w.registration != nil {
-		go w.registration.Start()
-	}
-
-	// kickstart the proxy with partial state (in case there are no notifications coming)
-	w.reload()
-=======
 	if err != nil {
 		return multierror.Prefix(err, "failed to create a request to "+url)
 	}
->>>>>>> 341d759b
 
 	resp, err := client.Do(req.WithContext(ctx))
 	if err != nil {
 		return multierror.Prefix(err, "failed to fetch "+url)
 	}
 
-<<<<<<< HEAD
-	<-stop
-	// Stop registration agent
-	if w.registration != nil {
-		go w.registration.Stop()
-	}
-}
-=======
 	tlsData, err := ioutil.ReadAll(resp.Body)
 	defer resp.Body.Close() // nolint: errcheck
 	if err != nil {
@@ -194,7 +164,6 @@
 	if len(tlsData) == 0 {
 		return nil
 	}
->>>>>>> 341d759b
 
 	var tls model.TLSSecret
 	if err = json.Unmarshal(tlsData, &tls); err != nil {
@@ -268,6 +237,7 @@
 			}
 
 			glog.V(2).Infof("Envoy command: %v", args)
+
 			/* #nosec */
 			cmd := exec.Command(BinaryPath, args...)
 			cmd.Stdout = os.Stdout

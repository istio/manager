--- conflicted
+++ resolved
@@ -98,13 +98,13 @@
 		Listeners: listeners,
 		Admin: Admin{
 			AccessLogPath: DefaultAccessLog,
-			Address:       fmt.Sprintf("tcp://%s:%d", WildcardAddress, conf.Mesh.AdminPort),
+			Address:       fmt.Sprintf("tcp://%s:%d", WildcardAddress, conf.Mesh.ProxyAdminPort),
 		},
 		ClusterManager: ClusterManager{
 			Clusters: clusters,
 			SDS: &SDS{
-				Cluster:        buildDiscoveryCluster(conf.Mesh.DiscoveryAddress, "sds"),
-				RefreshDelayMs: (int)(conf.Mesh.DiscoveryRefreshDelay / time.Millisecond),
+				Cluster:        buildDiscoveryCluster(conf.Mesh.DiscoveryAddress, "sds", conf.Mesh.ConnectTimeout),
+				RefreshDelayMs: (int)(convertDuration(conf.Mesh.DiscoveryRefreshDelay) / time.Millisecond),
 			},
 		},
 	}
@@ -234,32 +234,14 @@
 			glog.Warning("Failed to get and save secrets. Envoy will crash and trigger a retry...")
 		}
 
-<<<<<<< HEAD
 		sort.Slice(vhostsTLS, func(i, j int) bool { return vhostsTLS[i].Name < vhostsTLS[j].Name })
 
 		rConfig := &HTTPRouteConfig{VirtualHosts: vhostsTLS}
 		listener := &Listener{
-			Address:    fmt.Sprintf("tcp://%s:443", WildcardAddress),
+			Address: fmt.Sprintf("tcp://%s:443", WildcardAddress),
 			SSLContext: &SSLContext{
 				CertChainFile:  conf.CertFile,
 				PrivateKeyFile: conf.KeyFile,
-=======
-	listeners := []*Listener{listener}
-	clusters := rConfig.clusters().normalize()
-	clusters.setTimeout(conf.Mesh.ConnectTimeout)
-
-	return &Config{
-		Listeners: listeners,
-		Admin: Admin{
-			AccessLogPath: DefaultAccessLog,
-			Address:       fmt.Sprintf("tcp://%s:%d", WildcardAddress, conf.Mesh.ProxyAdminPort),
-		},
-		ClusterManager: ClusterManager{
-			Clusters: clusters,
-			SDS: &SDS{
-				Cluster:        buildDiscoveryCluster(conf.Mesh.DiscoveryAddress, "sds", conf.Mesh.ConnectTimeout),
-				RefreshDelayMs: (int)(convertDuration(conf.Mesh.DiscoveryRefreshDelay) / time.Millisecond),
->>>>>>> 28271de6
 			},
 			BindToPort: true,
 			Filters: []*NetworkFilter{
@@ -288,6 +270,7 @@
 	}
 
 	clusters = clusters.normalize()
+	clusters.setTimeout(conf.Mesh.ConnectTimeout)
 
 	return listeners, clusters
 }

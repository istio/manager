// Copyright 2017 Istio Authors
//
// Licensed under the Apache License, Version 2.0 (the "License");
// you may not use this file except in compliance with the License.
// You may obtain a copy of the License at
//
//     http://www.apache.org/licenses/LICENSE-2.0
//
// Unless required by applicable law or agreed to in writing, software
// distributed under the License is distributed on an "AS IS" BASIS,
// WITHOUT WARRANTIES OR CONDITIONS OF ANY KIND, either express or implied.
// See the License for the specific language governing permissions and
// limitations under the License.

package envoy

import (
	"errors"
	"fmt"
	"sort"

	"github.com/golang/glog"

	proxyconfig "istio.io/api/proxy/v1/config"
	"istio.io/pilot/model"
)

<<<<<<< HEAD
const (
	ingressNode = "ingress"
	certFile    = "/etc/tls.crt"
	keyFile     = "/etc/tls.key"
)

type ingressWatcher struct {
	agent   proxy.Agent
	secrets model.SecretRegistry
	mesh    *proxyconfig.ProxyMeshConfig
	tls     *model.TLSSecret
}

// NewIngressWatcher creates a new ingress watcher instance with an agent
func NewIngressWatcher(mesh *proxyconfig.ProxyMeshConfig, secrets model.SecretRegistry) (Watcher, error) {
	if mesh.StatsdUdpAddress != "" {
		if addr, err := resolveStatsdAddr(mesh.StatsdUdpAddress); err == nil {
			mesh.StatsdUdpAddress = addr
		} else {
			glog.Warningf("Error resolving statsd address; clearing to prevent bad config: %v", err)
			mesh.StatsdUdpAddress = ""
		}
	}
	agent := proxy.NewAgent(runEnvoy(mesh, ingressNode), proxy.DefaultRetry)
	out := &ingressWatcher{
		agent:   agent,
		secrets: secrets,
		mesh:    mesh,
	}
	return out, nil
}

func (w *ingressWatcher) Run(stop <-chan struct{}) {
	ctx, cancel := context.WithCancel(context.Background())
	go w.agent.Run(stop)
	go func() {
		<-stop
		glog.V(2).Info("Ingress watcher terminating...")
		cancel()
	}()

	client := &http.Client{Timeout: convertDuration(w.mesh.ConnectTimeout)}
	url := fmt.Sprintf("http://%s/v1alpha/secret/%s/%s",
		w.mesh.DiscoveryAddress, w.mesh.IstioServiceCluster, ingressNode)

	config := generateIngress(w.mesh, nil, certFile, keyFile)
	w.agent.ScheduleConfigUpdate(config)

	if w.mesh.AuthPolicy == proxyconfig.ProxyMeshConfig_MUTUAL_TLS {
		go watchCerts(w.mesh.AuthCertsPath, stop, func() {
			c := generateIngress(w.mesh, w.tls, certFile, keyFile)
			w.agent.ScheduleConfigUpdate(c)
		})
	}

	for {
		tls, err := fetchSecret(ctx, client, url, w.secrets)
		if err != nil {
			glog.Warning(err)
		} else {
			w.tls = tls
			config = generateIngress(w.mesh, tls, certFile, keyFile)
			w.agent.ScheduleConfigUpdate(config)
		}

		select {
		case <-time.After(convertDuration(w.mesh.DiscoveryRefreshDelay)):
			// try again
		case <-ctx.Done():
			return
		}
	}
}

// fetchSecret fetches a TLS secret from discovery and secret storage
func fetchSecret(ctx context.Context, client *http.Client, url string,
	secrets model.SecretRegistry) (*model.TLSSecret, error) {
	req, err := http.NewRequest("GET", url, nil)
	if err != nil {
		return nil, multierror.Prefix(err, "failed to create a request to "+url)
	}
	resp, err := client.Do(req.WithContext(ctx))
	if err != nil {
		return nil, multierror.Prefix(err, "failed to fetch "+url)
	}
	uri, err := ioutil.ReadAll(resp.Body)
	defer resp.Body.Close() // nolint: errcheck
	if err != nil {
		return nil, multierror.Prefix(err, "failed to read request body")
	}
	secret := string(uri)
	if secret == "" {
		glog.V(4).Info("no secret needed")
		return nil, nil
	}
	out, err := secrets.GetTLSSecret(secret)
	if err != nil {
		return nil, multierror.Prefix(err, "failed to read secret from storage")
	}
	return out, nil
}

// generateIngress generates ingress proxy configuration
func generateIngress(mesh *proxyconfig.ProxyMeshConfig, tls *model.TLSSecret, certFile, keyFile string) *Config {
	listeners := []*Listener{
		buildHTTPListener(mesh, nil, WildcardAddress, 8080, true, true),
	}

	if tls != nil {
		if err := writeTLS(certFile, keyFile, tls); err != nil {
			glog.Warning("Failed to write cert/key")
		} else {
			listener := buildHTTPListener(mesh, nil, WildcardAddress, 443, true, true)
			listener.SSLContext = &SSLContext{
				CertChainFile:  certFile,
				PrivateKeyFile: keyFile,
			}
			listeners = append(listeners, listener)
		}
	}

	config := buildConfig(listeners, nil, mesh)

	h := sha256.New()
	hashed := false
	if tls != nil {
		hashed = true
		if _, err := h.Write(tls.Certificate); err != nil {
			glog.Warning(err)
		}
		if _, err := h.Write(tls.PrivateKey); err != nil {
			glog.Warning(err)
		}
	}

	if mesh.AuthPolicy == proxyconfig.ProxyMeshConfig_MUTUAL_TLS {
		hashed = true
		if _, err := h.Write(generateCertHash(mesh.AuthCertsPath)); err != nil {
			glog.Warning(err)
		}
	}

	if hashed {
		config.Hash = h.Sum(nil)
	}

	return config
}

func writeTLS(certFile, keyFile string, tls *model.TLSSecret) error {
	if err := ioutil.WriteFile(certFile, tls.Certificate, 0755); err != nil {
		return err
	}
	if err := ioutil.WriteFile(keyFile, tls.PrivateKey, 0755); err != nil {
		return err
	}

	return nil
}

=======
>>>>>>> 341d759b
func buildIngressRoutes(ingressRules map[string]*proxyconfig.IngressRule,
	discovery model.ServiceDiscovery,
	config model.IstioConfigStore) (HTTPRouteConfigs, string) {
	// build vhosts
	vhosts := make(map[string][]*HTTPRoute)
	vhostsTLS := make(map[string][]*HTTPRoute)
	tlsAll := ""

	// skip over source-matched route rules
	rules := config.RouteRulesBySource(nil)

	for _, rule := range ingressRules {
		routes, tls, err := buildIngressRoute(rule, discovery, rules)
		if err != nil {
			glog.Warningf("Error constructing Envoy route from ingress rule: %v", err)
			continue
		}

		host := "*"
		if rule.Match != nil {
			if authority, ok := rule.Match.HttpHeaders[model.HeaderAuthority]; ok {
				switch match := authority.GetMatchType().(type) {
				case *proxyconfig.StringMatch_Exact:
					host = match.Exact
				default:
					glog.Warningf("Unsupported match type for authority condition %T, falling back to %q", match, host)
					continue
				}
			}
		}
		if tls != "" {
			vhostsTLS[host] = append(vhostsTLS[host], routes...)
			if tlsAll == "" {
				tlsAll = tls
			} else if tlsAll != tls {
				glog.Warningf("Multiple secrets detected %s and %s", tls, tlsAll)
				if tls < tlsAll {
					tlsAll = tls
				}
			}
		} else {
			vhosts[host] = append(vhosts[host], routes...)
		}
	}

	// normalize config
	rc := &HTTPRouteConfig{VirtualHosts: make([]*VirtualHost, 0)}
	for host, routes := range vhosts {
		sort.Sort(RoutesByPath(routes))
		rc.VirtualHosts = append(rc.VirtualHosts, &VirtualHost{
			Name:    host,
			Domains: []string{host},
			Routes:  routes,
		})
	}

	rcTLS := &HTTPRouteConfig{VirtualHosts: make([]*VirtualHost, 0)}
	for host, routes := range vhostsTLS {
		sort.Sort(RoutesByPath(routes))
		rcTLS.VirtualHosts = append(rcTLS.VirtualHosts, &VirtualHost{
			Name:    host,
			Domains: []string{host},
			Routes:  routes,
		})
	}

	configs := HTTPRouteConfigs{80: rc, 443: rcTLS}
	configs.normalize()
	return configs, tlsAll
}

// buildIngressRoute translates an ingress rule to an Envoy route
func buildIngressRoute(ingress *proxyconfig.IngressRule,
	discovery model.ServiceDiscovery,
	rules []*proxyconfig.RouteRule) ([]*HTTPRoute, string, error) {
	service, exists := discovery.GetService(ingress.Destination)
	if !exists {
		return nil, "", fmt.Errorf("cannot find service %q", ingress.Destination)
	}
	tls := ingress.TlsSecret
	servicePort, err := extractPort(service, ingress)
	if err != nil {
		return nil, "", err
	}
	if servicePort.Protocol != model.ProtocolHTTP {
		return nil, "", fmt.Errorf("unsupported protocol %q for %q", servicePort.Protocol, service.Hostname)
	}

	// unfold the rules for the destination port
	routes := buildDestinationHTTPRoutes(service, servicePort, rules)

	// filter by path, prefix from the ingress
	ingressRoute := buildHTTPRouteMatch(ingress.Match)

	// TODO: not handling header match in ingress apart from uri and authority (uri must not be regex)
	if len(ingressRoute.Headers) > 0 {
		if len(ingressRoute.Headers) > 1 || ingressRoute.Headers[0].Name != model.HeaderAuthority {
			return nil, "", errors.New("header matches in ingress rule not supported")
		}
	}

	out := make([]*HTTPRoute, 0)
	for _, route := range routes {
		if applied := route.CombinePathPrefix(ingressRoute.Path, ingressRoute.Prefix); applied != nil {
			out = append(out, applied)
		}
	}

	return out, tls, nil
}

// extractPort extracts the destination service port from the given destination,
func extractPort(svc *model.Service, ingress *proxyconfig.IngressRule) (*model.Port, error) {
	switch p := ingress.GetDestinationServicePort().(type) {
	case *proxyconfig.IngressRule_DestinationPort:
		num := p.DestinationPort
		port, exists := svc.Ports.GetByPort(int(num))
		if !exists {
			return nil, fmt.Errorf("cannot find port %d in %q", num, svc.Hostname)
		}
		return port, nil
	case *proxyconfig.IngressRule_DestinationPortName:
		name := p.DestinationPortName
		port, exists := svc.Ports.Get(name)
		if !exists {
			return nil, fmt.Errorf("cannot find port %q in %q", name, svc.Hostname)
		}
		return port, nil
	}
	return nil, errors.New("unrecognized destination port")
}<|MERGE_RESOLUTION|>--- conflicted
+++ resolved
@@ -25,169 +25,6 @@
 	"istio.io/pilot/model"
 )
 
-<<<<<<< HEAD
-const (
-	ingressNode = "ingress"
-	certFile    = "/etc/tls.crt"
-	keyFile     = "/etc/tls.key"
-)
-
-type ingressWatcher struct {
-	agent   proxy.Agent
-	secrets model.SecretRegistry
-	mesh    *proxyconfig.ProxyMeshConfig
-	tls     *model.TLSSecret
-}
-
-// NewIngressWatcher creates a new ingress watcher instance with an agent
-func NewIngressWatcher(mesh *proxyconfig.ProxyMeshConfig, secrets model.SecretRegistry) (Watcher, error) {
-	if mesh.StatsdUdpAddress != "" {
-		if addr, err := resolveStatsdAddr(mesh.StatsdUdpAddress); err == nil {
-			mesh.StatsdUdpAddress = addr
-		} else {
-			glog.Warningf("Error resolving statsd address; clearing to prevent bad config: %v", err)
-			mesh.StatsdUdpAddress = ""
-		}
-	}
-	agent := proxy.NewAgent(runEnvoy(mesh, ingressNode), proxy.DefaultRetry)
-	out := &ingressWatcher{
-		agent:   agent,
-		secrets: secrets,
-		mesh:    mesh,
-	}
-	return out, nil
-}
-
-func (w *ingressWatcher) Run(stop <-chan struct{}) {
-	ctx, cancel := context.WithCancel(context.Background())
-	go w.agent.Run(stop)
-	go func() {
-		<-stop
-		glog.V(2).Info("Ingress watcher terminating...")
-		cancel()
-	}()
-
-	client := &http.Client{Timeout: convertDuration(w.mesh.ConnectTimeout)}
-	url := fmt.Sprintf("http://%s/v1alpha/secret/%s/%s",
-		w.mesh.DiscoveryAddress, w.mesh.IstioServiceCluster, ingressNode)
-
-	config := generateIngress(w.mesh, nil, certFile, keyFile)
-	w.agent.ScheduleConfigUpdate(config)
-
-	if w.mesh.AuthPolicy == proxyconfig.ProxyMeshConfig_MUTUAL_TLS {
-		go watchCerts(w.mesh.AuthCertsPath, stop, func() {
-			c := generateIngress(w.mesh, w.tls, certFile, keyFile)
-			w.agent.ScheduleConfigUpdate(c)
-		})
-	}
-
-	for {
-		tls, err := fetchSecret(ctx, client, url, w.secrets)
-		if err != nil {
-			glog.Warning(err)
-		} else {
-			w.tls = tls
-			config = generateIngress(w.mesh, tls, certFile, keyFile)
-			w.agent.ScheduleConfigUpdate(config)
-		}
-
-		select {
-		case <-time.After(convertDuration(w.mesh.DiscoveryRefreshDelay)):
-			// try again
-		case <-ctx.Done():
-			return
-		}
-	}
-}
-
-// fetchSecret fetches a TLS secret from discovery and secret storage
-func fetchSecret(ctx context.Context, client *http.Client, url string,
-	secrets model.SecretRegistry) (*model.TLSSecret, error) {
-	req, err := http.NewRequest("GET", url, nil)
-	if err != nil {
-		return nil, multierror.Prefix(err, "failed to create a request to "+url)
-	}
-	resp, err := client.Do(req.WithContext(ctx))
-	if err != nil {
-		return nil, multierror.Prefix(err, "failed to fetch "+url)
-	}
-	uri, err := ioutil.ReadAll(resp.Body)
-	defer resp.Body.Close() // nolint: errcheck
-	if err != nil {
-		return nil, multierror.Prefix(err, "failed to read request body")
-	}
-	secret := string(uri)
-	if secret == "" {
-		glog.V(4).Info("no secret needed")
-		return nil, nil
-	}
-	out, err := secrets.GetTLSSecret(secret)
-	if err != nil {
-		return nil, multierror.Prefix(err, "failed to read secret from storage")
-	}
-	return out, nil
-}
-
-// generateIngress generates ingress proxy configuration
-func generateIngress(mesh *proxyconfig.ProxyMeshConfig, tls *model.TLSSecret, certFile, keyFile string) *Config {
-	listeners := []*Listener{
-		buildHTTPListener(mesh, nil, WildcardAddress, 8080, true, true),
-	}
-
-	if tls != nil {
-		if err := writeTLS(certFile, keyFile, tls); err != nil {
-			glog.Warning("Failed to write cert/key")
-		} else {
-			listener := buildHTTPListener(mesh, nil, WildcardAddress, 443, true, true)
-			listener.SSLContext = &SSLContext{
-				CertChainFile:  certFile,
-				PrivateKeyFile: keyFile,
-			}
-			listeners = append(listeners, listener)
-		}
-	}
-
-	config := buildConfig(listeners, nil, mesh)
-
-	h := sha256.New()
-	hashed := false
-	if tls != nil {
-		hashed = true
-		if _, err := h.Write(tls.Certificate); err != nil {
-			glog.Warning(err)
-		}
-		if _, err := h.Write(tls.PrivateKey); err != nil {
-			glog.Warning(err)
-		}
-	}
-
-	if mesh.AuthPolicy == proxyconfig.ProxyMeshConfig_MUTUAL_TLS {
-		hashed = true
-		if _, err := h.Write(generateCertHash(mesh.AuthCertsPath)); err != nil {
-			glog.Warning(err)
-		}
-	}
-
-	if hashed {
-		config.Hash = h.Sum(nil)
-	}
-
-	return config
-}
-
-func writeTLS(certFile, keyFile string, tls *model.TLSSecret) error {
-	if err := ioutil.WriteFile(certFile, tls.Certificate, 0755); err != nil {
-		return err
-	}
-	if err := ioutil.WriteFile(keyFile, tls.PrivateKey, 0755); err != nil {
-		return err
-	}
-
-	return nil
-}
-
-=======
->>>>>>> 341d759b
 func buildIngressRoutes(ingressRules map[string]*proxyconfig.IngressRule,
 	discovery model.ServiceDiscovery,
 	config model.IstioConfigStore) (HTTPRouteConfigs, string) {

--- conflicted
+++ resolved
@@ -194,13 +194,8 @@
 func buildDiscoveryCluster(address, name string, timeout *duration.Duration) *Cluster {
 	return &Cluster{
 		Name:             name,
-<<<<<<< HEAD
-		Type:             StrictDNSType,
-		ConnectTimeoutMs: DefaultTimeoutMs,
-=======
-		Type:             "strict_dns",
+		Type:             ClusterTypeStrictDNS,
 		ConnectTimeoutMs: int(convertDuration(timeout) / time.Millisecond),
->>>>>>> 28271de6
 		LbType:           DefaultLbType,
 		Hosts: []Host{
 			{

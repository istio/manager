--- conflicted
+++ resolved
@@ -3,23 +3,21 @@
 import (
 	"testing"
 
+	"fmt"
+
 	"istio.io/manager/model"
 	"istio.io/manager/test/mock"
-<<<<<<< HEAD
-	"encoding/json"
-=======
 	"istio.io/manager/test/util"
->>>>>>> 28271de6
 )
 
 const (
-	ingressEnvoyConfig    = "testdata/ingress-envoy.json"
-	ingressEnvoySSLConfig = "testdata/ingress-envoy-ssl.json"
+	ingressEnvoyConfig           = "testdata/ingress-envoy.json"
+	ingressEnvoySSLConfig        = "testdata/ingress-envoy-ssl.json"
 	ingressEnvoyPartialSSLConfig = "testdata/ingress-envoy-partial-ssl.json"
-	ingressRouteRule1      = "testdata/ingress-route-1.yaml.golden"
-	ingressRouteRule2      = "testdata/ingress-route-2.yaml.golden"
-	ingressCertFile       = "testdata/tls.crt"
-	ingressKeyFile        = "testdata/tls.key"
+	ingressRouteRule1            = "testdata/ingress-route-1.yaml.golden"
+	ingressRouteRule2            = "testdata/ingress-route-2.yaml.golden"
+	ingressCertFile              = "testdata/tls.crt"
+	ingressKeyFile               = "testdata/tls.key"
 )
 
 var (
@@ -34,9 +32,6 @@
 		t.Fatal("Failed to generate config")
 	}
 
-	data, _ := json.MarshalIndent(config, "", "  ")
-	fmt.Println(string(data))
-
 	if err := config.WriteFile(envoyConfig); err != nil {
 		t.Fatal(err)
 	}
@@ -45,7 +40,7 @@
 }
 
 func addIngressRoutes(r *model.IstioRegistry, t *testing.T) {
-	for i, file := range []string{ ingressRouteRule1, ingressRouteRule2 } {
+	for i, file := range []string{ingressRouteRule1, ingressRouteRule2} {
 		msg, err := configObjectFromYAML(model.IngressRule, file)
 		if err != nil {
 			t.Fatal(err)
@@ -62,12 +57,8 @@
 	addIngressRoutes(r, t)
 	testIngressConfig(&IngressConfig{
 		Registry: r,
-<<<<<<< HEAD
 		Secrets:  s,
-		Mesh:     DefaultMeshConfig,
-=======
 		Mesh:     &DefaultMeshConfig,
->>>>>>> 28271de6
 	}, ingressEnvoyConfig, t)
 }
 
@@ -83,9 +74,8 @@
 		Registry:  r,
 		Mesh:      &DefaultMeshConfig,
 	}, ingressEnvoySSLConfig, t)
-<<<<<<< HEAD
-	compareFile(ingressCertFile, ingressCert, t)
-	compareFile(ingressKeyFile, ingressKey, t)
+	util.CompareFile(ingressCertFile, ingressCert, t)
+	util.CompareFile(ingressKeyFile, ingressKey, t)
 }
 
 func TestIngressRoutesPartialSSL(t *testing.T) {
@@ -98,12 +88,8 @@
 		Namespace: "",
 		Secrets:   s,
 		Registry:  r,
-		Mesh:      DefaultMeshConfig,
+		Mesh:      &DefaultMeshConfig,
 	}, ingressEnvoyPartialSSLConfig, t)
-	compareFile(ingressCertFile, ingressCert, t)
-	compareFile(ingressKeyFile, ingressKey, t)
-=======
 	util.CompareFile(ingressCertFile, ingressCert, t)
 	util.CompareFile(ingressKeyFile, ingressKey, t)
->>>>>>> 28271de6
 }
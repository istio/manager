--- conflicted
+++ resolved
@@ -14,14 +14,11 @@
         "//platform/vms:go_default_library",
         "//proxy:go_default_library",
         "//proxy/envoy:go_default_library",
-<<<<<<< HEAD
         "@com_github_amalgam8_amalgam8//sidecar/config:go_default_library",
         "@com_github_amalgam8_amalgam8//sidecar/identity:go_default_library",
         "@com_github_amalgam8_amalgam8//sidecar/register:go_default_library",
         "@com_github_amalgam8_amalgam8//registry/client:go_default_library",
-=======
         "//tools/version:go_default_library",
->>>>>>> 196f8c7c
         "@com_github_davecgh_go_spew//spew:go_default_library",
         "@com_github_golang_glog//:go_default_library",
         "@com_github_hashicorp_go_multierror//:go_default_library",

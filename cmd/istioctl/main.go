--- conflicted
+++ resolved
@@ -165,12 +165,8 @@
 				if err := setup(args[0], args[1]); err != nil {
 					return err
 				}
-<<<<<<< HEAD
 				c.SilenceUsage = true
-				item, exists := cmd.Client.Get(key)
-=======
 				item, exists := config.Get(key)
->>>>>>> d020272d
 				if !exists {
 					return fmt.Errorf("%q does not exist", key)
 				}
@@ -184,12 +180,8 @@
 					return err
 				}
 
-<<<<<<< HEAD
 				c.SilenceUsage = true
-				list, err := cmd.Client.List(key.Kind, key.Namespace)
-=======
 				list, err := config.List(key.Kind, key.Namespace)
->>>>>>> d020272d
 				if err != nil {
 					return fmt.Errorf("error listing %s: %v", key.Kind, err)
 				}
@@ -287,12 +279,7 @@
 }
 
 func main() {
-<<<<<<< HEAD
-	if err := cmd.RootCmd.Execute(); err != nil {
-=======
 	if err := rootCmd.Execute(); err != nil {
-		glog.Error(err)
->>>>>>> d020272d
 		os.Exit(-1)
 	}
 }

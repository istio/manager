--- conflicted
+++ resolved
@@ -68,16 +68,10 @@
 `, model.IstioConfigTypes.Types()),
 		PersistentPreRunE: func(*cobra.Command, []string) (err error) {
 			configClient, err = crd.NewClient(kubeconfig, model.ConfigDescriptor{
-<<<<<<< HEAD
-				model.RouteRuleDescriptor,
-				model.DestinationPolicyDescriptor,
-				model.EgressRuleDescriptor,
-			}, istioSystem)
-=======
 				model.RouteRule,
+				model.EgressRule,
 				model.DestinationPolicy,
 			})
->>>>>>> bf9decf7
 
 			return
 		},
@@ -167,9 +161,6 @@
 
 		# List all destination policies
 		istioctl get destination-policies
-
-		# List all egress rules
-		istioctl get egress-rules
 
 		# Get a specific rule named productpage-default
 		istioctl get route-rule productpage-default
@@ -326,60 +317,10 @@
 
 // The schema is based on the kind (for example "route-rule" or "destination-policy")
 func schema(typ string) (model.ProtoSchema, error) {
-<<<<<<< HEAD
-	var singularForm = map[string]string{
-		"route-rules":          "route-rule",
-		"destination-policies": "destination-policy",
-		"egress-rules":         "egress-rule",
-	}
-	if singular, ok := singularForm[typ]; ok {
-		typ = singular
-	}
-
-	out, ok := configClient.ConfigDescriptor().GetByType(typ)
-	if !ok {
-		return model.ProtoSchema{}, fmt.Errorf("Istio doesn't have configuration type %s, the types are %v",
-			typ, strings.Join(configClient.ConfigDescriptor().Types(), ", "))
-	}
-
-	return out, nil
-}
-
-// Config is the complete configuration including a parsed spec
-type Config struct {
-	// Type SHOULD be one of the kinds in model.IstioConfig; a route-rule, ingress-rule, egress-rule or destination-policy
-	Type string `json:"type,omitempty"`
-	// Key is the unique key per type
-	Key string `json:"key,omitempty"`
-	// Revision is optional for updating configs
-	Revision string `json:"revision,omitempty"`
-	// Spec is the content of the config
-	Spec interface{} `json:"spec,omitempty"`
-}
-
-// ParseSpec takes the field in the config object and parses into a protobuf message
-// Then assigns it to the ParseSpec field
-func (c *Config) ParseSpec() (proto.Message, error) {
-	byteSpec, err := json.Marshal(c.Spec)
-	if err != nil {
-		return nil, fmt.Errorf("could not encode Spec: %v", err)
-	}
-	schema, ok := model.IstioConfigTypes.GetByType(c.Type)
-	if !ok {
-		return nil, fmt.Errorf("unknown spec type %s", c.Type)
-	}
-	message, err := schema.FromJSON(string(byteSpec))
-	if err != nil {
-		return nil, fmt.Errorf("cannot parse proto message: %v", err)
-	}
-	if err = schema.Validate(message); err != nil {
-		return nil, err
-=======
 	for _, desc := range configClient.ConfigDescriptor() {
 		if desc.Type == typ || desc.Plural == typ {
 			return desc, nil
 		}
->>>>>>> bf9decf7
 	}
 	return model.ProtoSchema{}, fmt.Errorf("Istio doesn't have configuration type %s, the types are %v",
 		typ, strings.Join(configClient.ConfigDescriptor().Types(), ", "))

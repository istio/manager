// Copyright 2017 Istio Authors
//
// Licensed under the Apache License, Version 2.0 (the "License");
// you may not use this file except in compliance with the License.
// You may obtain a copy of the License at
//
//     http://www.apache.org/licenses/LICENSE-2.0
//
// Unless required by applicable law or agreed to in writing, software
// distributed under the License is distributed on an "AS IS" BASIS,
// WITHOUT WARRANTIES OR CONDITIONS OF ANY KIND, either express or implied.
// See the License for the specific language governing permissions and
// limitations under the License.

package main

import (
	"errors"
	"fmt"
	"io"
	"os"
	"strings"

	"github.com/golang/glog"
	multierror "github.com/hashicorp/go-multierror"
	"github.com/spf13/cobra"
	"k8s.io/api/core/v1"
	kubeyaml "k8s.io/apimachinery/pkg/util/yaml"

	"istio.io/pilot/adapter/config/crd"
	"istio.io/pilot/cmd"
	"istio.io/pilot/model"
	"istio.io/pilot/platform/kube"
	"istio.io/pilot/tools/version"
)

const (
	kubePlatform = "kube"
)

var (
<<<<<<< HEAD
	kubeconfig     string
	namespace      string
	istioNamespace string
=======
	platform string

	kubeconfig string
	namespace  string
>>>>>>> d6a3290d

	// input file name
	file string

	// output format (yaml or short)
	outputFormat string

	rootCmd = &cobra.Command{
		Use:               "istioctl",
		Short:             "Istio control interface",
		SilenceUsage:      true,
		DisableAutoGenTag: true,
		Long: fmt.Sprintf(`
Istio configuration command line utility.

Create, list, modify, and delete configuration resources in the Istio
system.

Available routing and traffic management configuration types:

	%v

See http://istio.io/docs/reference for an overview of routing rules
and destination policies.

More information on the mixer API configuration can be found under the
istioctl mixer command documentation.
`, model.IstioConfigTypes.Types()),
	}

	postCmd = &cobra.Command{
		Use:   "create",
		Short: "Create policies and rules",
		Example: `
			istioctl create -f example-routing.yaml
			`,
		RunE: func(c *cobra.Command, args []string) error {
			if len(args) != 0 {
				c.Println(c.UsageString())
				return fmt.Errorf("create takes no arguments")
			}
			varr, err := readInputs()
			if err != nil {
				return err
			}
			if len(varr) == 0 {
				return errors.New("nothing to create")
			}
			for _, config := range varr {
				if config.Namespace == "" {
					config.Namespace = namespace
				}
<<<<<<< HEAD

				if config.IstioNamespace == "" {
					config.IstioNamespace = istioNamespace
=======
				configClient, err := newClient()
				if err != nil {
					return err
>>>>>>> d6a3290d
				}
				rev, err := configClient.Create(config)
				if err != nil {
					return err
				}
				fmt.Printf("Created config %v at revision %v\n", config.Key(), rev)
			}

			return nil
		},
	}

	putCmd = &cobra.Command{
		Use:   "replace",
		Short: "Replace existing policies and rules",
		Example: `
			istioctl replace -f example-routing.yaml
			`,
		RunE: func(c *cobra.Command, args []string) error {
			if len(args) != 0 {
				c.Println(c.UsageString())
				return fmt.Errorf("replace takes no arguments")
			}
			varr, err := readInputs()
			if err != nil {
				return err
			}
			if len(varr) == 0 {
				return errors.New("nothing to replace")
			}
			for _, config := range varr {
				if config.Namespace == "" {
					config.Namespace = namespace
				}
<<<<<<< HEAD

				if config.IstioNamespace == "" {
					config.IstioNamespace = istioNamespace
=======
				configClient, err := newClient()
				if err != nil {
					return err
>>>>>>> d6a3290d
				}
				// fill up revision
				if config.ResourceVersion == "" {
					current, exists := configClient.Get(config.Type, config.Name, config.Namespace)
					if exists {
						config.ResourceVersion = current.ResourceVersion
					}
				}

				newRev, err := configClient.Update(config)
				if err != nil {
					return err
				}

				fmt.Printf("Updated config %v to revision %v\n", config.Key(), newRev)
			}

			return nil
		},
	}

	getCmd = &cobra.Command{
		Use:   "get <type> [<name>]",
		Short: "Retrieve policies and rules",
		Example: `
		# List all route rules
		istioctl get route-rules

		# List all destination policies
		istioctl get destination-policies

		# Get a specific rule named productpage-default
		istioctl get route-rule productpage-default
		`,
		RunE: func(c *cobra.Command, args []string) error {
			configClient, err := newClient()
			if err != nil {
				return err
			}
			if len(args) < 1 {
				c.Println(c.UsageString())
				return fmt.Errorf("specify the type of resource to get. Types are %v",
					strings.Join(configClient.ConfigDescriptor().Types(), ", "))
			}

			typ, err := schema(configClient, args[0])
			if err != nil {
				c.Println(c.UsageString())
				return err
			}

			var configs []model.Config
			if len(args) > 1 {
				config, exists := configClient.Get(typ.Type, args[1], namespace)
				if exists {
					configs = append(configs, *config)
				}
			} else {
				configs, err = configClient.List(typ.Type, namespace)
				if err != nil {
					return err
				}
			}

			if len(configs) == 0 {
				fmt.Println("No resources found.")
				return nil
			}

			var outputters = map[string](func(*crd.Client, []model.Config)){
				"yaml":  printYamlOutput,
				"short": printShortOutput,
			}

			if outputFunc, ok := outputters[outputFormat]; ok {
				outputFunc(configClient, configs)
			} else {
				return fmt.Errorf("unknown output format %v. Types are yaml|short", outputFormat)
			}

			return nil
		},
	}

	deleteCmd = &cobra.Command{
		Use:   "delete <type> <name> [<name2> ... <nameN>]",
		Short: "Delete policies or rules",
		Example: `
		# Delete a rule using the definition in example-routing.yaml.
		istioctl delete -f example-routing.yaml

		# Delete the rule productpage-default
		istioctl delete route-rule productpage-default
		`,
		RunE: func(c *cobra.Command, args []string) error {
			configClient, errs := newClient()
			if errs != nil {
				return errs
			}
			// If we did not receive a file option, get names of resources to delete from command line
			if file == "" {
				if len(args) < 2 {
					c.Println(c.UsageString())
					return fmt.Errorf("provide configuration type and name or -f option")
				}
				typ, err := schema(configClient, args[0])
				if err != nil {
					return err
				}
				for i := 1; i < len(args); i++ {
					if err := configClient.Delete(typ.Type, args[i], namespace); err != nil {
						errs = multierror.Append(errs,
							fmt.Errorf("cannot delete %s: %v", args[i], err))
					} else {
						fmt.Printf("Deleted config: %v %v\n", args[0], args[i])
					}
				}
				return errs
			}

			// As we did get a file option, make sure the command line did not include any resources to delete
			if len(args) != 0 {
				c.Println(c.UsageString())
				return fmt.Errorf("delete takes no arguments when the file option is used")
			}
			varr, err := readInputs()
			if err != nil {
				return err
			}
			if len(varr) == 0 {
				return errors.New("nothing to delete")
			}
			for _, config := range varr {
				if config.Namespace == "" {
					config.Namespace = namespace
				}

				if config.IstioNamespace == "" {
					config.IstioNamespace = istioNamespace
				}

				// compute key if necessary
				if err = configClient.Delete(config.Type, config.Name, config.Namespace); err != nil {
					errs = multierror.Append(errs, fmt.Errorf("cannot delete %s: %v", config.Key(), err))
				} else {
					fmt.Printf("Deleted config: %v\n", config.Key())
				}
			}
			return errs
		},
	}

	versionCmd = &cobra.Command{
		Use:   "version",
		Short: "Display version information",
		RunE: func(c *cobra.Command, args []string) error {
			fmt.Println(version.Version())
			return nil
		},
	}
)

func init() {
	rootCmd.PersistentFlags().StringVarP(&platform, "platform", "p", kubePlatform,
		"Istio host platform")
	defaultKubeconfig := os.Getenv("HOME") + "/.kube/config"
	if v := os.Getenv("KUBECONFIG"); v != "" {
		defaultKubeconfig = v
	}
	rootCmd.PersistentFlags().StringVarP(&kubeconfig, "kubeconfig", "c", defaultKubeconfig,
		"Kubernetes configuration file")

	rootCmd.PersistentFlags().StringVarP(&istioNamespace, "istioNamespace", "ns", kube.IstioNamespace,
		"Istio system namespace")

	rootCmd.PersistentFlags().StringVarP(&namespace, "namespace", "n", v1.NamespaceDefault,
		"Config namespace")

	postCmd.PersistentFlags().StringVarP(&file, "file", "f", "",
		"Input file with the content of the configuration objects (if not set, command reads from the standard input)")
	putCmd.PersistentFlags().AddFlag(postCmd.PersistentFlags().Lookup("file"))
	deleteCmd.PersistentFlags().AddFlag(postCmd.PersistentFlags().Lookup("file"))

	getCmd.PersistentFlags().StringVarP(&outputFormat, "output", "o", "short",
		"Output format. One of:yaml|short")

	cmd.AddFlags(rootCmd)

	rootCmd.AddCommand(postCmd)
	rootCmd.AddCommand(putCmd)
	rootCmd.AddCommand(getCmd)
	rootCmd.AddCommand(deleteCmd)
	rootCmd.AddCommand(versionCmd)
}

func main() {
	if platform != kubePlatform {
		glog.Warningf("Platform '%s' not supported.", platform)
	}

	if err := rootCmd.Execute(); err != nil {
		os.Exit(-1)
	}
}

// The schema is based on the kind (for example "route-rule" or "destination-policy")
func schema(configClient *crd.Client, typ string) (model.ProtoSchema, error) {
	for _, desc := range configClient.ConfigDescriptor() {
		if desc.Type == typ || desc.Plural == typ {
			return desc, nil
		}
	}
	return model.ProtoSchema{}, fmt.Errorf("Istio doesn't have configuration type %s, the types are %v",
		typ, strings.Join(configClient.ConfigDescriptor().Types(), ", "))
}

// readInputs reads multiple documents from the input and checks with the schema
func readInputs() ([]model.Config, error) {
	var reader io.Reader
	var err error

	if file == "" {
		reader = os.Stdin
	} else {
		reader, err = os.Open(file)
		if err != nil {
			return nil, err
		}
	}

	var varr []model.Config

	// We store route-rules as a YaML stream; there may be more than one decoder.
	yamlDecoder := kubeyaml.NewYAMLOrJSONDecoder(reader, 512*1024)
	for {
		v := model.JSONConfig{}
		err = yamlDecoder.Decode(&v)

		if err == io.EOF {
			break
		}
		if err != nil {
			return nil, fmt.Errorf("cannot parse proto message: %v", err)
		}

		config, err := model.IstioConfigTypes.FromJSON(v)
		if err != nil {
			return nil, fmt.Errorf("cannot parse proto message: %v", err)
		}

		varr = append(varr, *config)
	}
	glog.V(2).Infof("parsed %d inputs", len(varr))

	return varr, nil
}

// Print a simple list of names
func printShortOutput(_ *crd.Client, configList []model.Config) {
	for _, c := range configList {
		fmt.Printf("%v\n", c.Key())
	}
}

// Print as YAML
func printYamlOutput(configClient *crd.Client, configList []model.Config) {
	for _, c := range configList {
		yaml, _ := configClient.ConfigDescriptor().ToYAML(c)
		fmt.Print(yaml)
		fmt.Println("---")
	}
}

func newClient() (*crd.Client, error) {
	return crd.NewClient(kubeconfig, model.ConfigDescriptor{
		model.RouteRule,
		model.DestinationPolicy,
	})
}<|MERGE_RESOLUTION|>--- conflicted
+++ resolved
@@ -39,16 +39,11 @@
 )
 
 var (
-<<<<<<< HEAD
-	kubeconfig     string
-	namespace      string
-	istioNamespace string
-=======
 	platform string
 
 	kubeconfig string
 	namespace  string
->>>>>>> d6a3290d
+	istioNamespace string
 
 	// input file name
 	file string
@@ -101,15 +96,14 @@
 				if config.Namespace == "" {
 					config.Namespace = namespace
 				}
-<<<<<<< HEAD
 
 				if config.IstioNamespace == "" {
 					config.IstioNamespace = istioNamespace
-=======
+				}
+
 				configClient, err := newClient()
 				if err != nil {
 					return err
->>>>>>> d6a3290d
 				}
 				rev, err := configClient.Create(config)
 				if err != nil {
@@ -144,15 +138,15 @@
 				if config.Namespace == "" {
 					config.Namespace = namespace
 				}
-<<<<<<< HEAD
 
 				if config.IstioNamespace == "" {
 					config.IstioNamespace = istioNamespace
-=======
+
+				}
+
 				configClient, err := newClient()
 				if err != nil {
 					return err
->>>>>>> d6a3290d
 				}
 				// fill up revision
 				if config.ResourceVersion == "" {

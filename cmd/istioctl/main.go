// Copyright 2017 Istio Authors
//
// Licensed under the Apache License, Version 2.0 (the "License");
// you may not use this file except in compliance with the License.
// You may obtain a copy of the License at
//
//     http://www.apache.org/licenses/LICENSE-2.0
//
// Unless required by applicable law or agreed to in writing, software
// distributed under the License is distributed on an "AS IS" BASIS,
// WITHOUT WARRANTIES OR CONDITIONS OF ANY KIND, either express or implied.
// See the License for the specific language governing permissions and
// limitations under the License.

package main

import (
	"errors"
	"fmt"
	"io"
	"os"
	"strings"

	"github.com/golang/glog"
	multierror "github.com/hashicorp/go-multierror"
	"github.com/spf13/cobra"
	"k8s.io/api/core/v1"
	kubeyaml "k8s.io/apimachinery/pkg/util/yaml"

	"istio.io/pilot/adapter/config/crd"
	"istio.io/pilot/cmd"
	"istio.io/pilot/model"
	"istio.io/pilot/tools/version"
)

const (
	kubePlatform = "kube"
)

var (
	platform string

	kubeconfig string
	namespace  string

	// input file name
	file string

	// output format (yaml or short)
	outputFormat string

	rootCmd = &cobra.Command{
		Use:               "istioctl",
		Short:             "Istio control interface",
		SilenceUsage:      true,
		DisableAutoGenTag: true,
		Long: fmt.Sprintf(`
Istio configuration command line utility.

Create, list, modify, and delete configuration resources in the Istio
system.

Available routing and traffic management configuration types:

	%v

See http://istio.io/docs/reference for an overview of routing rules
and destination policies.

More information on the mixer API configuration can be found under the
istioctl mixer command documentation.
`, model.IstioConfigTypes.Types()),
<<<<<<< HEAD
		PersistentPreRunE: func(*cobra.Command, []string) (err error) {
			configClient, err = crd.NewClient(kubeconfig, model.ConfigDescriptor{
				model.RouteRule,
				model.EgressRule,
				model.DestinationPolicy,
			})

			return
		},
=======
>>>>>>> 24504e6c
	}

	postCmd = &cobra.Command{
		Use:   "create",
		Short: "Create policies and rules",
		Example: `
			istioctl create -f example-routing.yaml
			`,
		RunE: func(c *cobra.Command, args []string) error {
			if len(args) != 0 {
				c.Println(c.UsageString())
				return fmt.Errorf("create takes no arguments")
			}
			varr, err := readInputs()
			if err != nil {
				return err
			}
			if len(varr) == 0 {
				return errors.New("nothing to create")
			}
			for _, config := range varr {
				if config.Namespace == "" {
					config.Namespace = namespace
				}
				configClient, err := newClient()
				if err != nil {
					return err
				}
				rev, err := configClient.Create(config)
				if err != nil {
					return err
				}
				fmt.Printf("Created config %v at revision %v\n", config.Key(), rev)
			}

			return nil
		},
	}

	putCmd = &cobra.Command{
		Use:   "replace",
		Short: "Replace existing policies and rules",
		Example: `
			istioctl replace -f example-routing.yaml
			`,
		RunE: func(c *cobra.Command, args []string) error {
			if len(args) != 0 {
				c.Println(c.UsageString())
				return fmt.Errorf("replace takes no arguments")
			}
			varr, err := readInputs()
			if err != nil {
				return err
			}
			if len(varr) == 0 {
				return errors.New("nothing to replace")
			}
			for _, config := range varr {
				if config.Namespace == "" {
					config.Namespace = namespace
				}
				configClient, err := newClient()
				if err != nil {
					return err
				}
				// fill up revision
				if config.ResourceVersion == "" {
					current, exists := configClient.Get(config.Type, config.Name, config.Namespace)
					if exists {
						config.ResourceVersion = current.ResourceVersion
					}
				}

				newRev, err := configClient.Update(config)
				if err != nil {
					return err
				}

				fmt.Printf("Updated config %v to revision %v\n", config.Key(), newRev)
			}

			return nil
		},
	}

	getCmd = &cobra.Command{
		Use:   "get <type> [<name>]",
		Short: "Retrieve policies and rules",
		Example: `
		# List all route rules
		istioctl get route-rules

		# List all destination policies
		istioctl get destination-policies

		# Get a specific rule named productpage-default
		istioctl get route-rule productpage-default
		`,
		RunE: func(c *cobra.Command, args []string) error {
			configClient, err := newClient()
			if err != nil {
				return err
			}
			if len(args) < 1 {
				c.Println(c.UsageString())
				return fmt.Errorf("specify the type of resource to get. Types are %v",
					strings.Join(configClient.ConfigDescriptor().Types(), ", "))
			}

			typ, err := schema(configClient, args[0])
			if err != nil {
				c.Println(c.UsageString())
				return err
			}

			var configs []model.Config
			if len(args) > 1 {
				config, exists := configClient.Get(typ.Type, args[1], namespace)
				if exists {
					configs = append(configs, *config)
				}
			} else {
				configs, err = configClient.List(typ.Type, namespace)
				if err != nil {
					return err
				}
			}

			if len(configs) == 0 {
				fmt.Println("No resources found.")
				return nil
			}

			var outputters = map[string](func(*crd.Client, []model.Config)){
				"yaml":  printYamlOutput,
				"short": printShortOutput,
			}

			if outputFunc, ok := outputters[outputFormat]; ok {
				outputFunc(configClient, configs)
			} else {
				return fmt.Errorf("unknown output format %v. Types are yaml|short", outputFormat)
			}

			return nil
		},
	}

	deleteCmd = &cobra.Command{
		Use:   "delete <type> <name> [<name2> ... <nameN>]",
		Short: "Delete policies or rules",
		Example: `
		# Delete a rule using the definition in example-routing.yaml.
		istioctl delete -f example-routing.yaml

		# Delete the rule productpage-default
		istioctl delete route-rule productpage-default
		`,
		RunE: func(c *cobra.Command, args []string) error {
			configClient, errs := newClient()
			if errs != nil {
				return errs
			}
			// If we did not receive a file option, get names of resources to delete from command line
			if file == "" {
				if len(args) < 2 {
					c.Println(c.UsageString())
					return fmt.Errorf("provide configuration type and name or -f option")
				}
				typ, err := schema(configClient, args[0])
				if err != nil {
					return err
				}
				for i := 1; i < len(args); i++ {
					if err := configClient.Delete(typ.Type, args[i], namespace); err != nil {
						errs = multierror.Append(errs,
							fmt.Errorf("cannot delete %s: %v", args[i], err))
					} else {
						fmt.Printf("Deleted config: %v %v\n", args[0], args[i])
					}
				}
				return errs
			}

			// As we did get a file option, make sure the command line did not include any resources to delete
			if len(args) != 0 {
				c.Println(c.UsageString())
				return fmt.Errorf("delete takes no arguments when the file option is used")
			}
			varr, err := readInputs()
			if err != nil {
				return err
			}
			if len(varr) == 0 {
				return errors.New("nothing to delete")
			}
			for _, config := range varr {
				if config.Namespace == "" {
					config.Namespace = namespace
				}
				// compute key if necessary
				if err = configClient.Delete(config.Type, config.Name, config.Namespace); err != nil {
					errs = multierror.Append(errs, fmt.Errorf("cannot delete %s: %v", config.Key(), err))
				} else {
					fmt.Printf("Deleted config: %v\n", config.Key())
				}
			}
			return errs
		},
	}

	versionCmd = &cobra.Command{
		Use:   "version",
		Short: "Display version information",
		RunE: func(c *cobra.Command, args []string) error {
			fmt.Println(version.Version())
			return nil
		},
	}
)

func init() {
	rootCmd.PersistentFlags().StringVarP(&platform, "platform", "p", kubePlatform,
		"Istio host platform")
	defaultKubeconfig := os.Getenv("HOME") + "/.kube/config"
	if v := os.Getenv("KUBECONFIG"); v != "" {
		defaultKubeconfig = v
	}
	rootCmd.PersistentFlags().StringVarP(&kubeconfig, "kubeconfig", "c", defaultKubeconfig,
		"Kubernetes configuration file")
	rootCmd.PersistentFlags().StringVarP(&namespace, "namespace", "n", v1.NamespaceDefault,
		"Config namespace")

	postCmd.PersistentFlags().StringVarP(&file, "file", "f", "",
		"Input file with the content of the configuration objects (if not set, command reads from the standard input)")
	putCmd.PersistentFlags().AddFlag(postCmd.PersistentFlags().Lookup("file"))
	deleteCmd.PersistentFlags().AddFlag(postCmd.PersistentFlags().Lookup("file"))

	getCmd.PersistentFlags().StringVarP(&outputFormat, "output", "o", "short",
		"Output format. One of:yaml|short")

	cmd.AddFlags(rootCmd)

	rootCmd.AddCommand(postCmd)
	rootCmd.AddCommand(putCmd)
	rootCmd.AddCommand(getCmd)
	rootCmd.AddCommand(deleteCmd)
	rootCmd.AddCommand(versionCmd)
}

func main() {
	if platform != kubePlatform {
		glog.Warningf("Platform '%s' not supported.", platform)
	}

	if err := rootCmd.Execute(); err != nil {
		os.Exit(-1)
	}
}

// The schema is based on the kind (for example "route-rule" or "destination-policy")
func schema(configClient *crd.Client, typ string) (model.ProtoSchema, error) {
	for _, desc := range configClient.ConfigDescriptor() {
		if desc.Type == typ || desc.Plural == typ {
			return desc, nil
		}
	}
	return model.ProtoSchema{}, fmt.Errorf("Istio doesn't have configuration type %s, the types are %v",
		typ, strings.Join(configClient.ConfigDescriptor().Types(), ", "))
}

// readInputs reads multiple documents from the input and checks with the schema
func readInputs() ([]model.Config, error) {
	var reader io.Reader
	var err error

	if file == "" {
		reader = os.Stdin
	} else {
		reader, err = os.Open(file)
		if err != nil {
			return nil, err
		}
	}

	var varr []model.Config

	// We store route-rules as a YaML stream; there may be more than one decoder.
	yamlDecoder := kubeyaml.NewYAMLOrJSONDecoder(reader, 512*1024)
	for {
		v := model.JSONConfig{}
		err = yamlDecoder.Decode(&v)

		if err == io.EOF {
			break
		}
		if err != nil {
			return nil, fmt.Errorf("cannot parse proto message: %v", err)
		}

		config, err := model.IstioConfigTypes.FromJSON(v)
		if err != nil {
			return nil, fmt.Errorf("cannot parse proto message: %v", err)
		}

		varr = append(varr, *config)
	}
	glog.V(2).Infof("parsed %d inputs", len(varr))

	return varr, nil
}

// Print a simple list of names
func printShortOutput(_ *crd.Client, configList []model.Config) {
	for _, c := range configList {
		fmt.Printf("%v\n", c.Key())
	}
}

// Print as YAML
func printYamlOutput(configClient *crd.Client, configList []model.Config) {
	for _, c := range configList {
		yaml, _ := configClient.ConfigDescriptor().ToYAML(c)
		fmt.Print(yaml)
		fmt.Println("---")
	}
}

func newClient() (*crd.Client, error) {
	return crd.NewClient(kubeconfig, model.ConfigDescriptor{
		model.RouteRule,
		model.DestinationPolicy,
	})
}<|MERGE_RESOLUTION|>--- conflicted
+++ resolved
@@ -70,18 +70,6 @@
 More information on the mixer API configuration can be found under the
 istioctl mixer command documentation.
 `, model.IstioConfigTypes.Types()),
-<<<<<<< HEAD
-		PersistentPreRunE: func(*cobra.Command, []string) (err error) {
-			configClient, err = crd.NewClient(kubeconfig, model.ConfigDescriptor{
-				model.RouteRule,
-				model.EgressRule,
-				model.DestinationPolicy,
-			})
-
-			return
-		},
-=======
->>>>>>> 24504e6c
 	}
 
 	postCmd = &cobra.Command{
@@ -413,6 +401,7 @@
 func newClient() (*crd.Client, error) {
 	return crd.NewClient(kubeconfig, model.ConfigDescriptor{
 		model.RouteRule,
+		model.EgressRule,
 		model.DestinationPolicy,
 	})
 }
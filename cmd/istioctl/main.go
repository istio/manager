--- conflicted
+++ resolved
@@ -24,6 +24,7 @@
 	"github.com/golang/glog"
 	multierror "github.com/hashicorp/go-multierror"
 	"github.com/spf13/cobra"
+	"k8s.io/api/core/v1"
 	kubeyaml "k8s.io/apimachinery/pkg/util/yaml"
 
 	"istio.io/pilot/adapter/config/crd"
@@ -36,6 +37,7 @@
 var (
 	kubeconfig string
 	namespace  string
+	istioNamespace  string
 
 	configClient model.ConfigStore
 
@@ -98,6 +100,10 @@
 				if config.Namespace == "" {
 					config.Namespace = namespace
 				}
+
+				if config.IstioNamespace == "" {
+					config.IstioNamespace = istioNamespace
+				}
 				rev, err := configClient.Create(config)
 				if err != nil {
 					return err
@@ -131,6 +137,10 @@
 				if config.Namespace == "" {
 					config.Namespace = namespace
 				}
+
+				if config.IstioNamespace == "" {
+					config.IstioNamespace = istioNamespace
+				}
 				// fill up revision
 				if config.ResourceVersion == "" {
 					current, exists := configClient.Get(config.Type, config.Name, config.Namespace)
@@ -260,6 +270,11 @@
 				if config.Namespace == "" {
 					config.Namespace = namespace
 				}
+
+				if config.IstioNamespace == "" {
+					config.IstioNamespace = istioNamespace
+				}
+
 				// compute key if necessary
 				if err = configClient.Delete(config.Type, config.Name, config.Namespace); err != nil {
 					errs = multierror.Append(errs, fmt.Errorf("cannot delete %s: %v", config.Key(), err))
@@ -288,13 +303,12 @@
 	}
 	rootCmd.PersistentFlags().StringVarP(&kubeconfig, "kubeconfig", "c", defaultKubeconfig,
 		"Kubernetes configuration file")
-<<<<<<< HEAD
-	rootCmd.PersistentFlags().StringVarP(&istioSystem, "namespace", "n", kube.IstioNamespace,
-		"Kubernetes Istio system namespace")
-=======
+
+	rootCmd.PersistentFlags().StringVarP(&istioNamespace, "istioNamespace", "ns", kube.IstioNamespace,
+		"Istio system namespace")
+
 	rootCmd.PersistentFlags().StringVarP(&namespace, "namespace", "n", v1.NamespaceDefault,
 		"Config namespace")
->>>>>>> 9559fffa
 
 	postCmd.PersistentFlags().StringVarP(&file, "file", "f", "",
 		"Input file with the content of the configuration objects (if not set, command reads from the standard input)")

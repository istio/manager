--- conflicted
+++ resolved
@@ -12,10 +12,7 @@
         "//adapter/config/memory:go_default_library",
         "//cmd:go_default_library",
         "//model:go_default_library",
-<<<<<<< HEAD
-=======
         "//platform:go_default_library",
->>>>>>> 623ba173
         "//platform/consul:go_default_library",
         "//platform/kube:go_default_library",
         "//proxy:go_default_library",

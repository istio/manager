--- conflicted
+++ resolved
@@ -9,11 +9,7 @@
         "//adapter/config/aggregate:go_default_library",
         "//adapter/config/crd:go_default_library",
         "//adapter/config/ingress:go_default_library",
-<<<<<<< HEAD
-        "//adapter/config/memory:go_default_library",
         "//adapter/serviceregistry/aggregate:go_default_library",
-=======
->>>>>>> de48f4f7
         "//cmd:go_default_library",
         "//model:go_default_library",
         "//platform:go_default_library",

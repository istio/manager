--- conflicted
+++ resolved
@@ -90,23 +90,13 @@
 
 				glog.V(2).Infof("mesh configuration %s", spew.Sdump(mesh))
 
-<<<<<<< HEAD
 				configClient, err := crd.NewClient(flags.kubeconfig, model.ConfigDescriptor{
-					model.RouteRuleDescriptor,
-					model.DestinationPolicyDescriptor,
-				}, flags.controllerOptions.Namespace)
+					model.RouteRule,
+					model.DestinationPolicy,
+				})
 				if err != nil {
 					return multierror.Prefix(err, "failed to open a config client.")
 				}
-=======
-			configClient, err := crd.NewClient(flags.kubeconfig, model.ConfigDescriptor{
-				model.RouteRule,
-				model.DestinationPolicy,
-			})
-			if err != nil {
-				return multierror.Prefix(err, "failed to open a config client.")
-			}
->>>>>>> bbb70d97
 
 				if err = configClient.RegisterResources(); err != nil {
 					return multierror.Prefix(err, "failed to register custom resources.")
@@ -126,30 +116,17 @@
 					}
 				}
 
-<<<<<<< HEAD
-				environment := proxy.Environment{
-					ServiceDiscovery: serviceController,
-					ServiceAccounts:  serviceController,
-					IstioConfigStore: model.MakeIstioStore(configController),
-					SecretRegistry:   kube.MakeSecretRegistry(client),
-					Mesh:             mesh,
-				}
-				discovery, err := envoy.NewDiscoveryService(
-					serviceController,
-					configController,
-					environment,
-					flags.discoveryOptions)
-=======
-			serviceController := kube.NewController(client, mesh, flags.controllerOptions)
-			var configController model.ConfigStoreCache
-			if mesh.IngressControllerMode == proxyconfig.ProxyMeshConfig_OFF {
-				configController = crd.NewController(configClient, flags.controllerOptions)
-			} else {
-				configController, err = aggregate.MakeCache([]model.ConfigStoreCache{
-					crd.NewController(configClient, flags.controllerOptions),
-					ingress.NewController(client, mesh, flags.controllerOptions),
-				})
->>>>>>> bbb70d97
+				serviceController := kube.NewController(client, mesh, flags.controllerOptions)
+				var configController model.ConfigStoreCache
+				if mesh.IngressControllerMode == proxyconfig.ProxyMeshConfig_OFF {
+					configController = crd.NewController(configClient, flags.controllerOptions)
+				} else {
+					configController, err = aggregate.MakeCache([]model.ConfigStoreCache{
+						crd.NewController(configClient, flags.controllerOptions),
+						ingress.NewController(client, mesh, flags.controllerOptions),
+					})
+				}
+
 				if err != nil {
 					return fmt.Errorf("failed to create discovery service: %v", err)
 				}

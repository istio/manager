--- conflicted
+++ resolved
@@ -20,33 +20,20 @@
 	"os"
 
 	"github.com/golang/glog"
-	multierror "github.com/hashicorp/go-multierror"
 	"github.com/spf13/cobra"
 
 	"istio.io/pilot/cmd"
 	"istio.io/pilot/platform"
-	"istio.io/pilot/platform/consul"
 	"istio.io/pilot/proxy"
 	"istio.io/pilot/proxy/envoy"
 	"istio.io/pilot/tools/version"
 )
 
-// ConsulArgs store the args related to Consul configuration
-type ConsulArgs struct {
-	config    string
-	serverURL string
-}
-
 var (
 	configpath      string
 	meshconfig      string
 	role            proxy.Node
-<<<<<<< HEAD
-	serviceregistry proxy.ServiceRegistry
-	consulargs      ConsulArgs
-=======
 	serviceregistry platform.ServiceRegistry
->>>>>>> 623ba173
 
 	rootCmd = &cobra.Command{
 		Use:   "agent",
@@ -58,71 +45,6 @@
 		Use:   "proxy",
 		Short: "Envoy proxy agent",
 		RunE: func(c *cobra.Command, args []string) error {
-<<<<<<< HEAD
-			// set values from environment variables
-			if serviceregistry == proxy.KubernetesRegistry {
-				if role.IPAddress == "" {
-					role.IPAddress = os.Getenv("INSTANCE_IP")
-				}
-				if role.ID == "" {
-					role.ID = os.Getenv("POD_NAME") + "." + os.Getenv("POD_NAMESPACE")
-				}
-				if role.Domain == "" {
-					role.Domain = os.Getenv("POD_NAMESPACE") + ".svc.cluster.local"
-				}
-
-				role.Type = proxy.Sidecar
-				if len(args) > 0 {
-					role.Type = proxy.NodeType(args[0])
-				}
-
-				// receive mesh configuration
-				mesh, err := cmd.ReadMeshConfig(meshconfig)
-				if err != nil {
-					return multierror.Prefix(err, "failed to read mesh configuration.")
-				}
-
-				glog.V(2).Infof("version %s", version.Line())
-				glog.V(2).Infof("mesh configuration %#v", mesh)
-
-				watcher, err := envoy.NewWatcher(mesh, role, configpath)
-				if err != nil {
-					return err
-				}
-				ctx, cancel := context.WithCancel(context.Background())
-				go watcher.Run(ctx)
-
-				stop := make(chan struct{})
-				cmd.WaitSignal(stop)
-				<-stop
-				cancel()
-			} else if serviceregistry == proxy.ConsulRegistry {
-				mesh := proxy.DefaultMeshConfig()
-				ipAddr := "127.0.0.1"
-				available := envoy.WaitForPrivateNetwork()
-				if available {
-					ipAddr = envoy.GetPrivateIP().String()
-					glog.V(2).Infof("obtained private IP %v", ipAddr)
-				}
-
-				role.IPAddress = ipAddr
-				role.Type = proxy.Sidecar
-				if len(args) > 0 {
-					role.Type = proxy.NodeType(args[0])
-				}
-
-				watcher, err := envoy.NewWatcher(&mesh, role, configpath)
-				if err != nil {
-					return err
-				}
-				ctx, cancel := context.WithCancel(context.Background())
-				go watcher.Run(ctx)
-				stop := make(chan struct{})
-				cmd.WaitSignal(stop)
-				<-stop
-				cancel()
-			}
-=======
 			role.Type = proxy.Sidecar
 			if len(args) > 0 {
 				role.Type = proxy.NodeType(args[0])
@@ -131,7 +53,9 @@
 			// receive mesh configuration
 			mesh, err := cmd.ReadMeshConfig(meshconfig)
 			if err != nil {
-				return multierror.Prefix(err, "failed to read mesh configuration.")
+				defaultMesh := proxy.DefaultMeshConfig()
+				mesh = &defaultMesh
+				glog.Warningf("failed to read mesh configuration, using default: %v", err)
 			}
 
 			glog.V(2).Infof("version %s", version.Line())
@@ -143,8 +67,8 @@
 					role.IPAddress = os.Getenv("INSTANCE_IP")
 				} else if serviceregistry == platform.ConsulRegistry {
 					ipAddr := "127.0.0.1"
-					if ok := consul.WaitForPrivateNetwork(); ok {
-						ipAddr = consul.GetPrivateIP().String()
+					if ok := envoy.WaitForPrivateNetwork(); ok {
+						ipAddr = envoy.GetPrivateIP().String()
 						glog.V(2).Infof("obtained private IP %v", ipAddr)
 					}
 
@@ -173,23 +97,16 @@
 			cmd.WaitSignal(stop)
 			<-stop
 			cancel()
->>>>>>> 623ba173
 			return nil
 		},
 	}
 )
 
 func init() {
-<<<<<<< HEAD
-	proxyCmd.PersistentFlags().StringVar((*string)(&serviceregistry), "serviceregistry", string(proxy.KubernetesRegistry),
-		fmt.Sprintf("Select the platform for service registry, options are {%s, %s}",
-			string(proxy.KubernetesRegistry), string(proxy.ConsulRegistry)))
-=======
 	proxyCmd.PersistentFlags().StringVar((*string)(&serviceregistry), "serviceregistry",
 		string(platform.KubernetesRegistry),
 		fmt.Sprintf("Select the platform for service registry, options are {%s, %s}",
 			string(platform.KubernetesRegistry), string(platform.ConsulRegistry)))
->>>>>>> 623ba173
 	proxyCmd.PersistentFlags().StringVar(&meshconfig, "meshconfig", "/etc/istio/config/mesh",
 		"File name for Istio mesh configuration")
 	proxyCmd.PersistentFlags().StringVar(&configpath, "configpath", "/etc/istio/proxy",
@@ -200,11 +117,6 @@
 		"Proxy unique ID. If not provided uses ${POD_NAME}.${POD_NAMESPACE} from environment variables")
 	proxyCmd.PersistentFlags().StringVar(&role.Domain, "domain", "",
 		"DNS domain suffix. If not provided uses ${POD_NAMESPACE}.svc.cluster.local")
-	proxyCmd.PersistentFlags().StringVar(&consulargs.config, "consulconfig", "",
-		"Consul config file for sidecar")
-
-	proxyCmd.PersistentFlags().StringVar(&consulargs.serverURL, "consulserverURL", "",
-		"URL for the Consul registry server")
 
 	cmd.AddFlags(rootCmd)
 

--- conflicted
+++ resolved
@@ -16,6 +16,7 @@
 
 import (
 	"context"
+	"fmt"
 	"os"
 
 	"github.com/golang/glog"
@@ -36,17 +37,11 @@
 }
 
 var (
-<<<<<<< HEAD
 	configpath      string
 	meshconfig      string
-	sidecar         proxy.Sidecar
+	role            proxy.Node
 	serviceregistry proxy.ServiceRegistry
 	consulargs      ConsulArgs
-=======
-	configpath string
-	meshconfig string
-	role       proxy.Node
->>>>>>> bbb70d97
 
 	rootCmd = &cobra.Command{
 		Use:   "agent",
@@ -59,15 +54,22 @@
 		Short: "Envoy proxy agent",
 		RunE: func(c *cobra.Command, args []string) error {
 			// set values from environment variables
-<<<<<<< HEAD
 			if serviceregistry == proxy.KubernetesRegistry {
-				// set values from environment variables
-				if sidecar.IPAddress == "" {
-					sidecar.IPAddress = os.Getenv("INSTANCE_IP")
+				if role.IPAddress == "" {
+					role.IPAddress = os.Getenv("INSTANCE_IP")
 				}
-				if sidecar.ID == "" {
-					sidecar.ID = os.Getenv("POD_NAME") + "." + os.Getenv("POD_NAMESPACE")
+				if role.ID == "" {
+					role.ID = os.Getenv("POD_NAME") + "." + os.Getenv("POD_NAMESPACE")
 				}
+				if role.Domain == "" {
+					role.Domain = os.Getenv("POD_NAMESPACE") + ".svc.cluster.local"
+				}
+
+				role.Type = proxy.Sidecar
+				if len(args) > 0 {
+					role.Type = proxy.NodeType(args[0])
+				}
+
 				// receive mesh configuration
 				mesh, err := cmd.ReadMeshConfig(meshconfig)
 				if err != nil {
@@ -75,34 +77,12 @@
 				}
 
 				glog.V(2).Infof("version %s", version.Line())
-				glog.V(2).Infof("sidecar %#v", sidecar)
 				glog.V(2).Infof("mesh configuration %#v", mesh)
 
-				if err = os.MkdirAll(configpath, 0700); err != nil {
-					return multierror.Prefix(err, "failed to create directory for proxy configuration")
+				watcher, err := envoy.NewWatcher(mesh, role, configpath)
+				if err != nil {
+					return err
 				}
-
-				var role proxy.Role = sidecar
-				if len(args) > 0 {
-					switch args[0] {
-					case proxy.EgressNode:
-						if mesh.EgressProxyAddress == "" {
-							return errors.New("egress proxy requires address configuration")
-						}
-						role = proxy.EgressRole{}
-
-					case proxy.IngressNode:
-						if mesh.IngressControllerMode == proxyconfig.ProxyMeshConfig_OFF {
-							return errors.New("ingress proxy is disabled")
-						}
-						role = proxy.IngressRole{}
-
-					default:
-						return fmt.Errorf("failed to recognize proxy role %s", args[0])
-					}
-				}
-
-				watcher := envoy.NewWatcher(mesh, role, configpath)
 				ctx, cancel := context.WithCancel(context.Background())
 				go watcher.Run(ctx)
 
@@ -110,43 +90,8 @@
 				cmd.WaitSignal(stop)
 				<-stop
 				cancel()
-				return nil
-
 			} else if serviceregistry == proxy.ConsulRegistry {
 				mesh := proxy.DefaultMeshConfig()
-=======
-			if role.IPAddress == "" {
-				role.IPAddress = os.Getenv("INSTANCE_IP")
-			}
-			if role.ID == "" {
-				role.ID = os.Getenv("POD_NAME") + "." + os.Getenv("POD_NAMESPACE")
-			}
-			if role.Domain == "" {
-				role.Domain = os.Getenv("POD_NAMESPACE") + ".svc.cluster.local"
-			}
-
-			role.Type = proxy.Sidecar
-			if len(args) > 0 {
-				role.Type = proxy.NodeType(args[0])
-			}
-
-			// receive mesh configuration
-			mesh, err := cmd.ReadMeshConfig(meshconfig)
-			if err != nil {
-				return multierror.Prefix(err, "failed to read mesh configuration.")
-			}
-
-			glog.V(2).Infof("version %s", version.Line())
-			glog.V(2).Infof("mesh configuration %#v", mesh)
-
-			watcher, err := envoy.NewWatcher(mesh, role, configpath)
-			if err != nil {
-				return err
-			}
-			ctx, cancel := context.WithCancel(context.Background())
-			go watcher.Run(ctx)
->>>>>>> bbb70d97
-
 				ipAddr := "127.0.0.1"
 				available := consul.WaitForPrivateNetwork()
 				if available {
@@ -177,26 +122,17 @@
 		"File name for Istio mesh configuration")
 	proxyCmd.PersistentFlags().StringVar(&configpath, "configpath", "/etc/istio/proxy",
 		"Path to generated proxy configuration directory")
-<<<<<<< HEAD
-	proxyCmd.PersistentFlags().StringVar(&sidecar.IPAddress, "ip", "",
-		"Sidecar proxy IP address. If not provided uses ${INSTANCE_IP} environment variable.")
-	proxyCmd.PersistentFlags().StringVar(&sidecar.ID, "id", "",
-		"Sidecar proxy unique ID. If not provided uses ${POD_NAME}.${POD_NAMESPACE} environment variables")
-	proxyCmd.PersistentFlags().StringVar(&sidecar.Domain, "domain", "cluster.local",
-		"DNS domain suffix")
-	proxyCmd.PersistentFlags().StringVar(&consulargs.config, "consulconfig", "",
-		"Consul config file for sidecar")
-
-	proxyCmd.PersistentFlags().StringVar(&consulargs.serverURL, "consulserverURL", "",
-		"URL for the Consul registry server")
-=======
 	proxyCmd.PersistentFlags().StringVar(&role.IPAddress, "ip", "",
 		"Proxy IP address. If not provided uses ${INSTANCE_IP} environment variable.")
 	proxyCmd.PersistentFlags().StringVar(&role.ID, "id", "",
 		"Proxy unique ID. If not provided uses ${POD_NAME}.${POD_NAMESPACE} from environment variables")
 	proxyCmd.PersistentFlags().StringVar(&role.Domain, "domain", "",
 		"DNS domain suffix. If not provided uses ${POD_NAMESPACE}.svc.cluster.local")
->>>>>>> bbb70d97
+	proxyCmd.PersistentFlags().StringVar(&consulargs.config, "consulconfig", "",
+		"Consul config file for sidecar")
+
+	proxyCmd.PersistentFlags().StringVar(&consulargs.serverURL, "consulserverURL", "",
+		"URL for the Consul registry server")
 
 	cmd.AddFlags(rootCmd)
 

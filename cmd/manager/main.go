--- conflicted
+++ resolved
@@ -128,7 +128,7 @@
 		Use:   "ingress",
 		Short: "Istio Proxy ingress controller",
 		RunE: func(c *cobra.Command, args []string) error {
-			secrets := kube.NewSecret(cmd.RootFlags.Namespace, cmd.Client.GetKubernetesClient())
+			secrets := kube.NewSecret(flags.namespace, client.GetKubernetesClient())
 			controllerConfig := kube.ControllerConfig{
 				Namespace:       flags.namespace,
 				ResyncPeriod:    resyncPeriod,
@@ -140,14 +140,8 @@
 			config := &envoy.IngressConfig{
 				CertFile:  "/etc/tls.crt",
 				KeyFile:   "/etc/tls.key",
-<<<<<<< HEAD
-				Namespace: cmd.RootFlags.Namespace,
+				Namespace: flags.namespace,
 				Secrets:   secrets,
-=======
-				Namespace: flags.namespace,
-				Secret:    flags.ingressSecret,
-				Secrets:   client,
->>>>>>> 344e7e26
 				Registry:  &model.IstioRegistry{ConfigRegistry: controller},
 				Mesh:      &flags.proxy,
 			}

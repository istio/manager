// Copyright 2017 Istio Authors
//
// Licensed under the Apache License, Version 2.0 (the "License");
// you may not use this file except in compliance with the License.
// You may obtain a copy of the License at
//
//     http://www.apache.org/licenses/LICENSE-2.0
//
// Unless required by applicable law or agreed to in writing, software
// distributed under the License is distributed on an "AS IS" BASIS,
// WITHOUT WARRANTIES OR CONDITIONS OF ANY KIND, either express or implied.
// See the License for the specific language governing permissions and
// limitations under the License.

package main

import (
	"fmt"
	"os"
	"time"

	"github.com/davecgh/go-spew/spew"
	"github.com/golang/glog"
	multierror "github.com/hashicorp/go-multierror"
	"github.com/spf13/cobra"

	proxyconfig "istio.io/api/proxy/v1/config"
	"istio.io/manager/apiserver"
	"istio.io/manager/cmd"
	"istio.io/manager/cmd/version"
	"istio.io/manager/model"
	"istio.io/manager/platform/kube"
	"istio.io/manager/proxy/envoy"
)

type args struct {
	kubeconfig   string
	namespace    string
	resyncPeriod time.Duration
	config       string

	ipAddress                string
	podName                  string
	sdsPort                  int
	apiserverPort            int
	ingressSecret            string
	ingressClass             string
	defaultIngressController bool
	enableProfiling          bool
	enableDiscoveryCaching   bool
}

var (
	flags  args
	client *kube.Client
	mesh   *proxyconfig.ProxyMeshConfig

	rootCmd = &cobra.Command{
		Use:   "manager",
		Short: "Istio Manager",
		Long:  "Istio Manager provides management plane functionality to the Istio proxy mesh and Istio Mixer.",
		PersistentPreRunE: func(*cobra.Command, []string) (err error) {
			client, err = kube.NewClient(flags.kubeconfig, model.IstioConfig)
			if err != nil {
				return multierror.Prefix(err, "failed to connect to Kubernetes API.")
			}
			if err = client.RegisterResources(); err != nil {
				return multierror.Prefix(err, "failed to register Third-Party Resources.")
			}

			// set values from environment variables
			if flags.ipAddress == "" {
				flags.ipAddress = os.Getenv("POD_IP")
			}
			if flags.podName == "" {
				flags.podName = os.Getenv("POD_NAME")
			}
			if flags.namespace == "" {
				flags.namespace = os.Getenv("POD_NAMESPACE")
			}
			glog.V(2).Infof("flags %s", spew.Sdump(flags))

			// receive mesh configuration
			mesh, err = cmd.GetMeshConfig(client.GetKubernetesClient(), flags.namespace, flags.config)
			if err != nil {
				return multierror.Prefix(err, "failed to retrieve mesh configuration.")
			}

			glog.V(2).Infof("mesh configuration %s", spew.Sdump(mesh))
			return
		},
	}

	discoveryCmd = &cobra.Command{
		Use:   "discovery",
		Short: "Start Istio Manager discovery service",
		RunE: func(c *cobra.Command, args []string) (err error) {
			controller := kube.NewController(client, kube.ControllerConfig{
				Namespace:       flags.namespace,
				ResyncPeriod:    flags.resyncPeriod,
				IngressSyncMode: kube.IngressOff,
			})
			options := envoy.DiscoveryServiceOptions{
				Services:   controller,
				Controller: controller,
				Config: &model.IstioRegistry{
					ConfigRegistry: controller,
				},
				Mesh:            mesh,
				Port:            flags.sdsPort,
				EnableProfiling: flags.enableProfiling,
				EnableCaching:   flags.enableDiscoveryCaching,
			}
			sds, err := envoy.NewDiscoveryService(options)
			if err != nil {
				return fmt.Errorf("failed to create discovery service: %v", err)
			}
<<<<<<< HEAD
=======
			apiserver := apiserver.NewAPI(apiserver.APIServiceOptions{
				Version: "v1alpha1",
				Port:    flags.apiserverPort,
				Registry: &model.IstioRegistry{
					ConfigRegistry: controller,
				},
			})
			sds := envoy.NewDiscoveryService(options)
>>>>>>> 6d29862f
			stop := make(chan struct{})
			go controller.Run(stop)
			go sds.Run()
			go apiserver.Run()
			cmd.WaitSignal(stop)
			return
		},
	}

	proxyCmd = &cobra.Command{
		Use:   "proxy",
		Short: "Istio Proxy agent",
	}

	sidecarCmd = &cobra.Command{
		Use:   "sidecar",
		Short: "Istio Proxy sidecar agent",
		RunE: func(c *cobra.Command, args []string) (err error) {
			controller := kube.NewController(client, kube.ControllerConfig{
				Namespace:       flags.namespace,
				ResyncPeriod:    flags.resyncPeriod,
				IngressSyncMode: kube.IngressOff,
			})
			w, err := envoy.NewWatcher(controller,
				controller,
				&model.IstioRegistry{ConfigRegistry: controller},
				mesh,
				flags.ipAddress)
			if err != nil {
				return
			}
			stop := make(chan struct{})
			go w.Run(stop)
			cmd.WaitSignal(stop)
			return
		},
	}

	ingressCmd = &cobra.Command{
		Use:   "ingress",
		Short: "Istio Proxy ingress controller",
		RunE: func(c *cobra.Command, args []string) error {
			controllerConfig := kube.ControllerConfig{
				Namespace:       flags.namespace,
				ResyncPeriod:    flags.resyncPeriod,
				IngressSyncMode: kube.IngressStrict,
				IngressClass:    flags.ingressClass,
			}
			controller := kube.NewController(client, controllerConfig)
			config := &envoy.IngressConfig{
				CertFile:  "/etc/tls.crt",
				KeyFile:   "/etc/tls.key",
				Namespace: flags.namespace,
				Secret:    flags.ingressSecret,
				Secrets:   client,
				Registry:  &model.IstioRegistry{ConfigRegistry: controller},
				Mesh:      mesh,
			}
			w, err := envoy.NewIngressWatcher(controller, config)
			if err != nil {
				return err
			}
			stop := make(chan struct{})
			go w.Run(stop)
			cmd.WaitSignal(stop)
			return nil
		},
	}

	egressCmd = &cobra.Command{
		Use:   "egress",
		Short: "Istio Proxy external service agent",
		RunE: func(c *cobra.Command, args []string) error {
			// TODO: implement this method
			stop := make(chan struct{})
			cmd.WaitSignal(stop)
			return nil
		},
	}
)

func init() {
	rootCmd.PersistentFlags().StringVar(&flags.kubeconfig, "kubeconfig", "",
		"Use a Kubernetes configuration file instead of in-cluster configuration")
	rootCmd.PersistentFlags().StringVarP(&flags.namespace, "namespace", "n", "",
		"Select a namespace for the controller loop. If not set, uses ${POD_NAMESPACE} environment variable")
	rootCmd.PersistentFlags().DurationVar(&flags.resyncPeriod, "resync", time.Second,
		"Controller resync interval")
	rootCmd.PersistentFlags().StringVar(&flags.config, "meshConfig", cmd.DefaultConfigMapName,
		fmt.Sprintf("ConfigMap name for Istio mesh configuration, key should be %q", cmd.ConfigMapKey))

	discoveryCmd.PersistentFlags().IntVarP(&flags.sdsPort, "sdsPort", "p", 8080,
		"Discovery service port")
	discoveryCmd.PersistentFlags().IntVar(&flags.apiserverPort, "apiPort", 8081,
		"API service port")
	discoveryCmd.PersistentFlags().BoolVar(&flags.enableProfiling, "profile", true,
		"Enable profiling via web interface host:port/debug/pprof")
	discoveryCmd.PersistentFlags().BoolVar(&flags.enableDiscoveryCaching, "discovery_cache", true,
		"Enable caching discovery service responses")

	proxyCmd.PersistentFlags().StringVar(&flags.ipAddress, "ipAddress", "",
		"IP address. If not provided uses ${POD_IP} environment variable.")
	proxyCmd.PersistentFlags().StringVar(&flags.podName, "podName", "",
		"Pod name. If not provided uses ${POD_NAME} environment variable")

	// TODO: remove this once we write the logic to obtain secrets dynamically
	ingressCmd.PersistentFlags().StringVar(&flags.ingressSecret, "secret", "",
		"Kubernetes secret name for ingress SSL termination")
	ingressCmd.PersistentFlags().StringVar(&flags.ingressClass, "ingress_class", "istio",
		"The class of ingress resources to be processed by this ingress controller")
	ingressCmd.PersistentFlags().BoolVar(&flags.defaultIngressController, "default_ingress_controller", true,
		"Specifies whether running as the cluster's default ingress controller, "+
			"thereby processing unclassified ingress resources")

	proxyCmd.AddCommand(sidecarCmd)
	proxyCmd.AddCommand(ingressCmd)
	proxyCmd.AddCommand(egressCmd)

	cmd.AddFlags(rootCmd)

	rootCmd.AddCommand(discoveryCmd)
	rootCmd.AddCommand(proxyCmd)
	rootCmd.AddCommand(version.VersionCmd)
}

func main() {
	if err := rootCmd.Execute(); err != nil {
		glog.Error(err)
		os.Exit(-1)
	}
}<|MERGE_RESOLUTION|>--- conflicted
+++ resolved
@@ -115,8 +115,8 @@
 			if err != nil {
 				return fmt.Errorf("failed to create discovery service: %v", err)
 			}
-<<<<<<< HEAD
-=======
+			sds := envoy.NewDiscoveryService(options)
+
 			apiserver := apiserver.NewAPI(apiserver.APIServiceOptions{
 				Version: "v1alpha1",
 				Port:    flags.apiserverPort,
@@ -124,8 +124,6 @@
 					ConfigRegistry: controller,
 				},
 			})
-			sds := envoy.NewDiscoveryService(options)
->>>>>>> 6d29862f
 			stop := make(chan struct{})
 			go controller.Run(stop)
 			go sds.Run()

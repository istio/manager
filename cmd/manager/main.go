// Copyright 2017 Istio Authors
//
// Licensed under the Apache License, Version 2.0 (the "License");
// you may not use this file except in compliance with the License.
// You may obtain a copy of the License at
//
//     http://www.apache.org/licenses/LICENSE-2.0
//
// Unless required by applicable law or agreed to in writing, software
// distributed under the License is distributed on an "AS IS" BASIS,
// WITHOUT WARRANTIES OR CONDITIONS OF ANY KIND, either express or implied.
// See the License for the specific language governing permissions and
// limitations under the License.

package main

import (
	"fmt"
	"os"
	"time"

	"github.com/davecgh/go-spew/spew"
	"github.com/golang/glog"
	multierror "github.com/hashicorp/go-multierror"
	"github.com/spf13/cobra"

	proxyconfig "istio.io/api/proxy/v1/config"
	"istio.io/manager/apiserver"
	"istio.io/manager/cmd"
	"istio.io/manager/cmd/version"
	"istio.io/manager/model"
	"istio.io/manager/platform/kube"
	"istio.io/manager/proxy"
	"istio.io/manager/proxy/envoy"
)

type args struct {
<<<<<<< HEAD
	kubeconfig   string
	namespace    string
	resyncPeriod time.Duration
	config       string

	ipAddress                string
	podName                  string
	sdsPort                  int
	apiserverPort            int
	ingressClass             string
=======
	kubeconfig string
	meshConfig string

	ipAddress     string
	podName       string
	ingressSecret string
	apiserverPort int

	controllerOptions kube.ControllerOptions
	discoveryOptions  envoy.DiscoveryServiceOptions

>>>>>>> 81bcce73
	defaultIngressController bool
}

var (
	flags  args
	client *kube.Client
	mesh   *proxyconfig.ProxyMeshConfig

	rootCmd = &cobra.Command{
		Use:   "manager",
		Short: "Istio Manager",
		Long:  "Istio Manager provides management plane functionality to the Istio proxy mesh and Istio Mixer.",
		PersistentPreRunE: func(*cobra.Command, []string) (err error) {
			client, err = kube.NewClient(flags.kubeconfig, model.IstioConfig)
			if err != nil {
				return multierror.Prefix(err, "failed to connect to Kubernetes API.")
			}
			if err = client.RegisterResources(); err != nil {
				return multierror.Prefix(err, "failed to register Third-Party Resources.")
			}

			// set values from environment variables
			if flags.ipAddress == "" {
				flags.ipAddress = os.Getenv("POD_IP")
			}
			if flags.podName == "" {
				flags.podName = os.Getenv("POD_NAME")
			}
			if flags.controllerOptions.Namespace == "" {
				flags.controllerOptions.Namespace = os.Getenv("POD_NAMESPACE")
			}
			glog.V(2).Infof("flags %s", spew.Sdump(flags))

			// receive mesh configuration
			mesh, err = cmd.GetMeshConfig(client.GetKubernetesClient(), flags.controllerOptions.Namespace, flags.meshConfig)
			if err != nil {
				return multierror.Prefix(err, "failed to retrieve mesh configuration.")
			}

			glog.V(2).Infof("mesh configuration %s", spew.Sdump(mesh))
			return
		},
	}

	discoveryCmd = &cobra.Command{
		Use:   "discovery",
		Short: "Start Istio Manager discovery service",
		RunE: func(c *cobra.Command, args []string) (err error) {
			flags.controllerOptions.IngressSyncMode = kube.IngressOff
			controller := kube.NewController(client, flags.controllerOptions)
			context := &proxy.Context{
				Discovery: controller,
				Accounts:  controller,
				Config: &model.IstioRegistry{
					ConfigRegistry: controller,
				},
				MeshConfig: mesh,
			}
			discovery, err := envoy.NewDiscoveryService(controller, context, flags.discoveryOptions)
			if err != nil {
				return fmt.Errorf("failed to create discovery service: %v", err)
			}
			apiserver := apiserver.NewAPI(apiserver.APIServiceOptions{
				Version: "v1alpha1",
				Port:    flags.apiserverPort,
				Registry: &model.IstioRegistry{
					ConfigRegistry: controller,
				},
			})
			stop := make(chan struct{})
			go controller.Run(stop)
			go discovery.Run()
			go apiserver.Run()
			cmd.WaitSignal(stop)
			return
		},
	}

	proxyCmd = &cobra.Command{
		Use:   "proxy",
		Short: "Istio Proxy agent",
	}

	sidecarCmd = &cobra.Command{
		Use:   "sidecar",
		Short: "Istio Proxy sidecar agent",
		RunE: func(c *cobra.Command, args []string) (err error) {
			flags.controllerOptions.IngressSyncMode = kube.IngressOff
			controller := kube.NewController(client, flags.controllerOptions)
			context := &proxy.Context{
				Discovery:  controller,
				Accounts:   controller,
				Config:     &model.IstioRegistry{ConfigRegistry: controller},
				MeshConfig: mesh,
				IPAddress:  flags.ipAddress,
			}
			w, err := envoy.NewWatcher(controller, context)
			if err != nil {
				return
			}
			stop := make(chan struct{})
			go w.Run(stop)
			cmd.WaitSignal(stop)
			return
		},
	}

	ingressCmd = &cobra.Command{
		Use:   "ingress",
		Short: "Istio Proxy ingress controller",
		RunE: func(c *cobra.Command, args []string) error {
			flags.controllerOptions.IngressSyncMode = kube.IngressStrict
			controller := kube.NewController(client, flags.controllerOptions)
			config := &envoy.IngressConfig{
				CertFile:  "/etc/tls.crt",
				KeyFile:   "/etc/tls.key",
<<<<<<< HEAD
				Namespace: flags.namespace,
				Secrets:   controller,
=======
				Namespace: flags.controllerOptions.Namespace,
				Secret:    flags.ingressSecret,
				Secrets:   client,
>>>>>>> 81bcce73
				Registry:  &model.IstioRegistry{ConfigRegistry: controller},
				Mesh:      mesh,
			}
			w, err := envoy.NewIngressWatcher(controller, config)
			if err != nil {
				return err
			}
			stop := make(chan struct{})
			go w.Run(stop)
			cmd.WaitSignal(stop)
			return nil
		},
	}

	egressCmd = &cobra.Command{
		Use:   "egress",
		Short: "Istio Proxy external service agent",
		RunE: func(c *cobra.Command, args []string) error {
			// TODO: implement this method
			stop := make(chan struct{})
			cmd.WaitSignal(stop)
			return nil
		},
	}
)

func init() {
	rootCmd.PersistentFlags().StringVar(&flags.kubeconfig, "kubeconfig", "",
		"Use a Kubernetes configuration file instead of in-cluster configuration")
	rootCmd.PersistentFlags().StringVarP(&flags.controllerOptions.Namespace, "namespace", "n", "",
		"Select a namespace for the controller loop. If not set, uses ${POD_NAMESPACE} environment variable")
	rootCmd.PersistentFlags().DurationVar(&flags.controllerOptions.ResyncPeriod, "resync", time.Second,
		"Controller resync interval")
	rootCmd.PersistentFlags().StringVar(&flags.meshConfig, "meshConfig", cmd.DefaultConfigMapName,
		fmt.Sprintf("ConfigMap name for Istio mesh configuration, key should be %q", cmd.ConfigMapKey))

	discoveryCmd.PersistentFlags().IntVar(&flags.discoveryOptions.Port, "port", 8080,
		"Discovery service port")
	discoveryCmd.PersistentFlags().BoolVar(&flags.discoveryOptions.EnableProfiling, "profile", true,
		"Enable profiling via web interface host:port/debug/pprof")
	discoveryCmd.PersistentFlags().BoolVar(&flags.discoveryOptions.EnableCaching, "discovery_cache", true,
		"Enable caching discovery service responses")

	discoveryCmd.PersistentFlags().IntVar(&flags.apiserverPort, "apiPort", 8081,
		"API service port")

	proxyCmd.PersistentFlags().StringVar(&flags.ipAddress, "ipAddress", "",
		"IP address. If not provided uses ${POD_IP} environment variable.")
	proxyCmd.PersistentFlags().StringVar(&flags.podName, "podName", "",
		"Pod name. If not provided uses ${POD_NAME} environment variable")

<<<<<<< HEAD
	ingressCmd.PersistentFlags().StringVar(&flags.ingressClass, "ingress_class", "istio",
=======
	// TODO: remove this once we write the logic to obtain secrets dynamically
	ingressCmd.PersistentFlags().StringVar(&flags.ingressSecret, "secret", "",
		"Kubernetes secret name for ingress SSL termination")
	ingressCmd.PersistentFlags().StringVar(&flags.controllerOptions.IngressClass, "ingress_class", "istio",
>>>>>>> 81bcce73
		"The class of ingress resources to be processed by this ingress controller")
	ingressCmd.PersistentFlags().BoolVar(&flags.defaultIngressController, "default_ingress_controller", true,
		"Specifies whether running as the cluster's default ingress controller, "+
			"thereby processing unclassified ingress resources")

	proxyCmd.AddCommand(sidecarCmd)
	proxyCmd.AddCommand(ingressCmd)
	proxyCmd.AddCommand(egressCmd)

	cmd.AddFlags(rootCmd)

	rootCmd.AddCommand(discoveryCmd)
	rootCmd.AddCommand(proxyCmd)
	rootCmd.AddCommand(version.VersionCmd)
}

func main() {
	if err := rootCmd.Execute(); err != nil {
		glog.Error(err)
		os.Exit(-1)
	}
}<|MERGE_RESOLUTION|>--- conflicted
+++ resolved
@@ -35,30 +35,16 @@
 )
 
 type args struct {
-<<<<<<< HEAD
-	kubeconfig   string
-	namespace    string
-	resyncPeriod time.Duration
-	config       string
-
-	ipAddress                string
-	podName                  string
-	sdsPort                  int
-	apiserverPort            int
-	ingressClass             string
-=======
 	kubeconfig string
 	meshConfig string
 
 	ipAddress     string
 	podName       string
-	ingressSecret string
 	apiserverPort int
 
 	controllerOptions kube.ControllerOptions
 	discoveryOptions  envoy.DiscoveryServiceOptions
 
->>>>>>> 81bcce73
 	defaultIngressController bool
 }
 
@@ -175,14 +161,8 @@
 			config := &envoy.IngressConfig{
 				CertFile:  "/etc/tls.crt",
 				KeyFile:   "/etc/tls.key",
-<<<<<<< HEAD
-				Namespace: flags.namespace,
+				Namespace: flags.controllerOptions.Namespace,
 				Secrets:   controller,
-=======
-				Namespace: flags.controllerOptions.Namespace,
-				Secret:    flags.ingressSecret,
-				Secrets:   client,
->>>>>>> 81bcce73
 				Registry:  &model.IstioRegistry{ConfigRegistry: controller},
 				Mesh:      mesh,
 			}
@@ -234,14 +214,7 @@
 	proxyCmd.PersistentFlags().StringVar(&flags.podName, "podName", "",
 		"Pod name. If not provided uses ${POD_NAME} environment variable")
 
-<<<<<<< HEAD
-	ingressCmd.PersistentFlags().StringVar(&flags.ingressClass, "ingress_class", "istio",
-=======
-	// TODO: remove this once we write the logic to obtain secrets dynamically
-	ingressCmd.PersistentFlags().StringVar(&flags.ingressSecret, "secret", "",
-		"Kubernetes secret name for ingress SSL termination")
 	ingressCmd.PersistentFlags().StringVar(&flags.controllerOptions.IngressClass, "ingress_class", "istio",
->>>>>>> 81bcce73
 		"The class of ingress resources to be processed by this ingress controller")
 	ingressCmd.PersistentFlags().BoolVar(&flags.defaultIngressController, "default_ingress_controller", true,
 		"Specifies whether running as the cluster's default ingress controller, "+

// Copyright 2017 Istio Authors
//
// Licensed under the Apache License, Version 2.0 (the "License");
// you may not use this file except in compliance with the License.
// You may obtain a copy of the License at
//
//     http://www.apache.org/licenses/LICENSE-2.0
//
// Unless required by applicable law or agreed to in writing, software
// distributed under the License is distributed on an "AS IS" BASIS,
// WITHOUT WARRANTIES OR CONDITIONS OF ANY KIND, either express or implied.
// See the License for the specific language governing permissions and
// limitations under the License.

package main

import (
	"fmt"
	"os"
	"time"

	"github.com/davecgh/go-spew/spew"
	"github.com/golang/glog"
	multierror "github.com/hashicorp/go-multierror"
	"github.com/spf13/cobra"

	proxyconfig "istio.io/api/proxy/v1/config"
	"istio.io/manager/apiserver"
	"istio.io/manager/cmd"
	"istio.io/manager/cmd/version"
	"istio.io/manager/model"
	"istio.io/manager/platform/kube"
	"istio.io/manager/proxy"
	"istio.io/manager/proxy/envoy"
)

type args struct {
	kubeconfig string
	meshConfig string

	ipAddress     string
	podName       string
<<<<<<< HEAD
=======
	ingressSecret string
	passthrough   []int
>>>>>>> ab56e609
	apiserverPort int

	// ingress sync mode is set to off by default
	controllerOptions kube.ControllerOptions
	discoveryOptions  envoy.DiscoveryServiceOptions

	defaultIngressController bool
}

var (
	flags  args
	client *kube.Client
	mesh   *proxyconfig.ProxyMeshConfig

	rootCmd = &cobra.Command{
		Use:   "manager",
		Short: "Istio Manager",
		Long:  "Istio Manager provides management plane functionality to the Istio proxy mesh and Istio Mixer.",
		PersistentPreRunE: func(*cobra.Command, []string) (err error) {
			client, err = kube.NewClient(flags.kubeconfig, model.IstioConfig)
			if err != nil {
				return multierror.Prefix(err, "failed to connect to Kubernetes API.")
			}
			if err = client.RegisterResources(); err != nil {
				return multierror.Prefix(err, "failed to register Third-Party Resources.")
			}

			// set values from environment variables
			if flags.ipAddress == "" {
				flags.ipAddress = os.Getenv("POD_IP")
			}
			if flags.podName == "" {
				flags.podName = os.Getenv("POD_NAME")
			}
			if flags.controllerOptions.Namespace == "" {
				flags.controllerOptions.Namespace = os.Getenv("POD_NAMESPACE")
			}
			glog.V(2).Infof("flags %s", spew.Sdump(flags))

			// receive mesh configuration
			mesh, err = cmd.GetMeshConfig(client.GetKubernetesClient(), flags.controllerOptions.Namespace, flags.meshConfig)
			if err != nil {
				return multierror.Prefix(err, "failed to retrieve mesh configuration.")
			}

			glog.V(2).Infof("mesh configuration %s", spew.Sdump(mesh))
			return
		},
	}

	discoveryCmd = &cobra.Command{
		Use:   "discovery",
		Short: "Start Istio Manager discovery service",
		RunE: func(c *cobra.Command, args []string) (err error) {
			controller := kube.NewController(client, flags.controllerOptions)
			context := &proxy.Context{
				Discovery:  controller,
				Accounts:   controller,
				Config:     &model.IstioRegistry{ConfigRegistry: controller},
				MeshConfig: mesh,
			}
			discovery, err := envoy.NewDiscoveryService(controller, context, flags.discoveryOptions)
			if err != nil {
				return fmt.Errorf("failed to create discovery service: %v", err)
			}
			stop := make(chan struct{})
			go controller.Run(stop)
			go discovery.Run()
			cmd.WaitSignal(stop)
			return
		},
	}

	apiserverCmd = &cobra.Command{
		Use:   "apiserver",
		Short: "Start Istio Manager config API service",
		Run: func(*cobra.Command, []string) {
			controller := kube.NewController(client, flags.controllerOptions)
			apiserver := apiserver.NewAPI(apiserver.APIServiceOptions{
				Version:  "v1alpha1",
				Port:     flags.apiserverPort,
				Registry: &model.IstioRegistry{ConfigRegistry: controller},
			})
			stop := make(chan struct{})
			go apiserver.Run()
			cmd.WaitSignal(stop)
		},
	}

	proxyCmd = &cobra.Command{
		Use:   "proxy",
		Short: "Istio Proxy agent",
	}

	sidecarCmd = &cobra.Command{
		Use:   "sidecar",
		Short: "Istio Proxy sidecar agent",
		RunE: func(c *cobra.Command, args []string) (err error) {
			controller := kube.NewController(client, flags.controllerOptions)
			context := &proxy.Context{
				Discovery:        controller,
				Accounts:         controller,
				Config:           &model.IstioRegistry{ConfigRegistry: controller},
				MeshConfig:       mesh,
				IPAddress:        flags.ipAddress,
				PassthroughPorts: flags.passthrough,
			}
			w, err := envoy.NewWatcher(controller, context)
			if err != nil {
				return
			}
			stop := make(chan struct{})
			go w.Run(stop)
			cmd.WaitSignal(stop)
			return
		},
	}

	ingressCmd = &cobra.Command{
		Use:   "ingress",
		Short: "Istio Proxy ingress controller",
		RunE: func(c *cobra.Command, args []string) error {
			flags.controllerOptions.IngressSyncMode = kube.IngressStrict
			controller := kube.NewController(client, flags.controllerOptions)
			config := &envoy.IngressConfig{
				CertFile:  "/etc/tls.crt",
				KeyFile:   "/etc/tls.key",
				Namespace: flags.controllerOptions.Namespace,
				Secrets:   controller,
				Registry:  &model.IstioRegistry{ConfigRegistry: controller},
				Mesh:      mesh,
			}
			w, err := envoy.NewIngressWatcher(controller, config)
			if err != nil {
				return err
			}
			stop := make(chan struct{})
			go w.Run(stop)
			cmd.WaitSignal(stop)
			return nil
		},
	}

	egressCmd = &cobra.Command{
		Use:   "egress",
		Short: "Istio Proxy external service agent",
		RunE: func(c *cobra.Command, args []string) error {
			// TODO: implement this method
			stop := make(chan struct{})
			cmd.WaitSignal(stop)
			return nil
		},
	}
)

func init() {
	rootCmd.PersistentFlags().StringVar(&flags.kubeconfig, "kubeconfig", "",
		"Use a Kubernetes configuration file instead of in-cluster configuration")
	rootCmd.PersistentFlags().StringVarP(&flags.controllerOptions.Namespace, "namespace", "n", "",
		"Select a namespace for the controller loop. If not set, uses ${POD_NAMESPACE} environment variable")
	rootCmd.PersistentFlags().DurationVar(&flags.controllerOptions.ResyncPeriod, "resync", time.Second,
		"Controller resync interval")
	rootCmd.PersistentFlags().StringVar(&flags.meshConfig, "meshConfig", cmd.DefaultConfigMapName,
		fmt.Sprintf("ConfigMap name for Istio mesh configuration, key should be %q", cmd.ConfigMapKey))

	discoveryCmd.PersistentFlags().IntVar(&flags.discoveryOptions.Port, "port", 8080,
		"Discovery service port")
	discoveryCmd.PersistentFlags().BoolVar(&flags.discoveryOptions.EnableProfiling, "profile", true,
		"Enable profiling via web interface host:port/debug/pprof")
	discoveryCmd.PersistentFlags().BoolVar(&flags.discoveryOptions.EnableCaching, "discovery_cache", true,
		"Enable caching discovery service responses")

	apiserverCmd.PersistentFlags().IntVar(&flags.apiserverPort, "port", 8081,
		"Config API service port")

	proxyCmd.PersistentFlags().StringVar(&flags.ipAddress, "ipAddress", "",
		"IP address. If not provided uses ${POD_IP} environment variable.")
	proxyCmd.PersistentFlags().StringVar(&flags.podName, "podName", "",
		"Pod name. If not provided uses ${POD_NAME} environment variable")

<<<<<<< HEAD
=======
	sidecarCmd.PersistentFlags().IntSliceVar(&flags.passthrough, "passthrough", nil,
		"Passthrough ports for health checks")

	// TODO: remove this once we write the logic to obtain secrets dynamically
	ingressCmd.PersistentFlags().StringVar(&flags.ingressSecret, "secret", "",
		"Kubernetes secret name for ingress SSL termination")
>>>>>>> ab56e609
	ingressCmd.PersistentFlags().StringVar(&flags.controllerOptions.IngressClass, "ingress_class", "istio",
		"The class of ingress resources to be processed by this ingress controller")
	ingressCmd.PersistentFlags().BoolVar(&flags.defaultIngressController, "default_ingress_controller", true,
		"Specifies whether running as the cluster's default ingress controller, "+
			"thereby processing unclassified ingress resources")

	proxyCmd.AddCommand(sidecarCmd)
	proxyCmd.AddCommand(ingressCmd)
	proxyCmd.AddCommand(egressCmd)

	cmd.AddFlags(rootCmd)

	rootCmd.AddCommand(discoveryCmd)
	rootCmd.AddCommand(apiserverCmd)
	rootCmd.AddCommand(proxyCmd)
	rootCmd.AddCommand(version.VersionCmd)
}

func main() {
	if err := rootCmd.Execute(); err != nil {
		glog.Error(err)
		os.Exit(-1)
	}
}<|MERGE_RESOLUTION|>--- conflicted
+++ resolved
@@ -40,11 +40,7 @@
 
 	ipAddress     string
 	podName       string
-<<<<<<< HEAD
-=======
-	ingressSecret string
 	passthrough   []int
->>>>>>> ab56e609
 	apiserverPort int
 
 	// ingress sync mode is set to off by default
@@ -224,16 +220,9 @@
 		"IP address. If not provided uses ${POD_IP} environment variable.")
 	proxyCmd.PersistentFlags().StringVar(&flags.podName, "podName", "",
 		"Pod name. If not provided uses ${POD_NAME} environment variable")
-
-<<<<<<< HEAD
-=======
+	
 	sidecarCmd.PersistentFlags().IntSliceVar(&flags.passthrough, "passthrough", nil,
 		"Passthrough ports for health checks")
-
-	// TODO: remove this once we write the logic to obtain secrets dynamically
-	ingressCmd.PersistentFlags().StringVar(&flags.ingressSecret, "secret", "",
-		"Kubernetes secret name for ingress SSL termination")
->>>>>>> ab56e609
 	ingressCmd.PersistentFlags().StringVar(&flags.controllerOptions.IngressClass, "ingress_class", "istio",
 		"The class of ingress resources to be processed by this ingress controller")
 	ingressCmd.PersistentFlags().BoolVar(&flags.defaultIngressController, "default_ingress_controller", true,

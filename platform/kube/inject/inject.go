// Copyright 2017 Istio Authors
//
// Licensed under the Apache License, Version 2.0 (the "License");
// you may not use this file except in compliance with the License.
// You may obtain a copy of the License at
//
//     http://www.apache.org/licenses/LICENSE-2.0
//
// Unless required by applicable law or agreed to in writing, software
// distributed under the License is distributed on an "AS IS" BASIS,
// WITHOUT WARRANTIES OR CONDITIONS OF ANY KIND, either express or implied.
// See the License for the specific language governing permissions and
// limitations under the License.

package inject

// NOTE: This tool only exists because kubernetes does not support
// dynamic/out-of-tree admission controller for transparent proxy
// injection. This file should be removed as soon as a proper kubernetes
// admission controller is written for istio.

import (
	"bufio"
	"encoding/json"
	"fmt"
	"io"
	"strconv"

	"k8s.io/client-go/pkg/api/v1"
	"k8s.io/client-go/pkg/apis/extensions/v1beta1"
	metav1 "k8s.io/client-go/pkg/apis/meta/v1"

	"github.com/ghodss/yaml"
	yamlDecoder "k8s.io/client-go/pkg/util/yaml"
)

// Defaults values for injecting istio proxy into kubernetes
// resources.
const (
<<<<<<< HEAD
	DefaultHub                  = "docker.io"
	DefaultTag                  = "2017-03-22-17.30.06"
	DefaultManagerDiscoveryPort = 8080
	DefaultMixerPort            = 9091
	DefaultSidecarProxyUID      = int64(1337)
	DefaultSidecarProxyPort     = 15001
	DefaultRuntimeVerbosity     = 2
=======
	DefaultInitImage        = "docker.io/istio/init:latest"
	DefaultRuntimeImage     = "docker.io/istio/runtime:latest"
	DefaultManagerAddr      = "istio-manager:8080"
	DefaultMixerAddr        = "istio-mixer:9091"
	DefaultSidecarProxyUID  = int64(1337)
	DefaultSidecarProxyPort = 15001
	DefaultRuntimeVerbosity = 2
>>>>>>> ccfdef6d
)

const (
	istioSidecarAnnotationSidecarKey   = "alpha.istio.io/sidecar"
	istioSidecarAnnotationSidecarValue = "injected"
	istioSidecarAnnotationVersionKey   = "alpha.istio.io/version"
	initContainerName                  = "init"
	runtimeContainerName               = "proxy"
)

func InitImageName(hub, tag string) string    { return hub + "/init:" + tag }
func RuntimeImageName(hub, tag string) string { return hub + "/runtime:" + tag }

// Params describes configurable parameters for injecting istio proxy
// into kubernetes resource.
type Params struct {
	InitImage        string
	RuntimeImage     string
	RuntimeVerbosity int
	ManagerAddr      string
	MixerAddr        string
	SidecarProxyUID  int64
	SidecarProxyPort int
	Version          string
}

func injectIntoPodTemplateSpec(p *Params, t *v1.PodTemplateSpec) error {
	if t.Annotations == nil {
		t.Annotations = make(map[string]string)
	} else if _, ok := t.Annotations[istioSidecarAnnotationSidecarKey]; ok {
		// Return unmodified resource if sidecar is already present or ignored.
		return nil
	}
	t.Annotations[istioSidecarAnnotationSidecarKey] = istioSidecarAnnotationSidecarValue
	t.Annotations[istioSidecarAnnotationVersionKey] = p.Version

	// init-container
	var annotations []interface{}
	if initContainer, ok := t.Annotations["pod.beta.kubernetes.io/init-containers"]; ok {
		if err := json.Unmarshal([]byte(initContainer), &annotations); err != nil {
			return err
		}
	}
	annotations = append(annotations,
		map[string]interface{}{
			"name":  initContainerName,
			"image": p.InitImage,
			"args": []string{
				"-p", strconv.Itoa(p.SidecarProxyPort),
				"-u", strconv.FormatInt(p.SidecarProxyUID, 10),
			},
			"imagePullPolicy": "Always",
			"securityContext": map[string]interface{}{
				"capabilities": map[string]interface{}{
					"add": []string{
						"NET_ADMIN",
					},
				},
			},
		},
	)
	initAnnotationValue, err := json.Marshal(&annotations)
	if err != nil {
		return err
	}
	t.Annotations["pod.beta.kubernetes.io/init-containers"] = string(initAnnotationValue)

	// sidecar proxy container
	t.Spec.Containers = append(t.Spec.Containers,
		v1.Container{
			Name:  runtimeContainerName,
			Image: p.RuntimeImage,
			Args: []string{
				"proxy",
				"sidecar",
				"-s", p.ManagerAddr,
				"-m", p.MixerAddr,
				"-n", "$(POD_NAMESPACE)",
				"-v", strconv.Itoa(p.RuntimeVerbosity),
			},
			Env: []v1.EnvVar{{
				Name: "POD_NAME",
				ValueFrom: &v1.EnvVarSource{
					FieldRef: &v1.ObjectFieldSelector{
						FieldPath: "metadata.name",
					},
				},
			}, {
				Name: "POD_NAMESPACE",
				ValueFrom: &v1.EnvVarSource{
					FieldRef: &v1.ObjectFieldSelector{
						FieldPath: "metadata.namespace",
					},
				},
			}, {
				Name: "POD_IP",
				ValueFrom: &v1.EnvVarSource{
					FieldRef: &v1.ObjectFieldSelector{
						FieldPath: "status.podIP",
					},
				},
			}},
			ImagePullPolicy: v1.PullAlways,
			SecurityContext: &v1.SecurityContext{
				RunAsUser: &p.SidecarProxyUID,
			},
		},
	)
	return nil
}

// IntoResourceFile injects the istio runtime into the specified
// kubernetes YAML file.
func IntoResourceFile(p *Params, in io.Reader, out io.Writer) error {
	reader := yamlDecoder.NewYAMLReader(bufio.NewReaderSize(in, 4096))
	for {
		raw, err := reader.Read()
		if err == io.EOF {
			break
		}
		if err != nil {
			return err
		}
		kinds := map[string]struct {
			typ    interface{}
			inject func(typ interface{}) error
		}{
			"Job": {
				typ: &v1beta1.Job{},
				inject: func(typ interface{}) error {
					return injectIntoPodTemplateSpec(p, &((typ.(*v1beta1.Job)).Spec.Template))
				},
			},
			"DaemonSet": {
				typ: &v1beta1.DaemonSet{},
				inject: func(typ interface{}) error {
					return injectIntoPodTemplateSpec(p, &((typ.(*v1beta1.DaemonSet)).Spec.Template))
				},
			},
			"ReplicaSet": {
				typ: &v1beta1.ReplicaSet{},
				inject: func(typ interface{}) error {
					return injectIntoPodTemplateSpec(p, &((typ.(*v1beta1.ReplicaSet)).Spec.Template))
				},
			},
			"Deployment": {
				typ: &v1beta1.Deployment{},
				inject: func(typ interface{}) error {
					return injectIntoPodTemplateSpec(p, &((typ.(*v1beta1.Deployment)).Spec.Template))
				},
			},
		}
		var updated []byte
		var meta metav1.TypeMeta
		if err = yaml.Unmarshal(raw, &meta); err != nil {
			return err
		}
		if kind, ok := kinds[meta.Kind]; ok {
			if err = yaml.Unmarshal(raw, kind.typ); err != nil {
				return err
			}
			if err = kind.inject(kind.typ); err != nil {
				return err
			}
			if updated, err = yaml.Marshal(kind.typ); err != nil {
				return err
			}
		} else {
			updated = raw // unchanged
		}

		if _, err = out.Write(updated); err != nil {
			return err
		}
		if _, err = fmt.Fprint(out, "---\n"); err != nil {
			return err
		}
	}
	return nil
}<|MERGE_RESOLUTION|>--- conflicted
+++ resolved
@@ -37,7 +37,6 @@
 // Defaults values for injecting istio proxy into kubernetes
 // resources.
 const (
-<<<<<<< HEAD
 	DefaultHub                  = "docker.io"
 	DefaultTag                  = "2017-03-22-17.30.06"
 	DefaultManagerDiscoveryPort = 8080
@@ -45,15 +44,6 @@
 	DefaultSidecarProxyUID      = int64(1337)
 	DefaultSidecarProxyPort     = 15001
 	DefaultRuntimeVerbosity     = 2
-=======
-	DefaultInitImage        = "docker.io/istio/init:latest"
-	DefaultRuntimeImage     = "docker.io/istio/runtime:latest"
-	DefaultManagerAddr      = "istio-manager:8080"
-	DefaultMixerAddr        = "istio-mixer:9091"
-	DefaultSidecarProxyUID  = int64(1337)
-	DefaultSidecarProxyPort = 15001
-	DefaultRuntimeVerbosity = 2
->>>>>>> ccfdef6d
 )
 
 const (

--- conflicted
+++ resolved
@@ -60,13 +60,8 @@
 	endpoints cacheHandler
 	ingresses cacheHandler
 
-<<<<<<< HEAD
 	pods          *PodCache
-	secrets       *secretStore
 	ingressStatus status.Sync
-=======
-	pods *PodCache
->>>>>>> 5f03ddb3
 }
 
 type cacheHandler struct {
@@ -121,11 +116,11 @@
 		// 1. default ingress class provided and no annotation on ingress resource
 		// 2. specific ingress class provided and same annotation on ingress resource
 		var ingressClass, defaultIngressClass string
-		switch options.IngressSyncMode {
-		case IngressStrict:
-			ingressClass = options.IngressClass
-		case IngressDefault:
-			defaultIngressClass = options.IngressClass
+		switch mesh.IngressControllerMode {
+		case proxyconfig.ProxyMeshConfig_STRICT:
+			ingressClass = mesh.IngressClass
+		case proxyconfig.ProxyMeshConfig_DEFAULT:
+			defaultIngressClass = mesh.IngressClass
 		}
 
 		out.ingressStatus = status.NewStatusSyncer(status.Config{

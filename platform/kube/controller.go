--- conflicted
+++ resolved
@@ -94,12 +94,8 @@
 	// Queue requires a time duration for a retry delay after a handler error
 	out := &Controller{
 		client:  client,
-<<<<<<< HEAD
-		config:  config,
+		options: options,
 		secrets: newSecretStore(client.GetKubernetesClient()),
-=======
-		options: options,
->>>>>>> 81bcce73
 		queue:   NewQueue(1 * time.Second),
 		kinds:   make(map[string]cacheHandler),
 	}
@@ -775,9 +771,9 @@
 		for _, host := range hosts {
 			switch ev {
 			case model.EventAdd, model.EventUpdate:
-				c.secrets.put(c.config.Namespace, host, t.SecretName)
+				c.secrets.put(c.options.Namespace, host, t.SecretName)
 			case model.EventDelete:
-				c.secrets.delete(c.config.Namespace, host, t.SecretName)
+				c.secrets.delete(c.options.Namespace, host, t.SecretName)
 			}
 		}
 	}

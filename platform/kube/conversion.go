// Copyright 2017 Istio Authors
//
// Licensed under the Apache License, Version 2.0 (the "License");
// you may not use this file except in compliance with the License.
// You may obtain a copy of the License at
//
//     http://www.apache.org/licenses/LICENSE-2.0
//
// Unless required by applicable law or agreed to in writing, software
// distributed under the License is distributed on an "AS IS" BASIS,
// WITHOUT WARRANTIES OR CONDITIONS OF ANY KIND, either express or implied.
// See the License for the specific language governing permissions and
// limitations under the License.

package kube

import (
	"fmt"
	"sort"
<<<<<<< HEAD
	"strconv"
=======
>>>>>>> 4cb7e327
	"strings"

	multierror "github.com/hashicorp/go-multierror"
	"istio.io/pilot/model"
	"k8s.io/api/core/v1"
	meta_v1 "k8s.io/apimachinery/pkg/apis/meta/v1"
	"k8s.io/apimachinery/pkg/util/intstr"
)

const (
	// IngressClassAnnotation is the annotation on ingress resources for the class of controllers
	// responsible for it
	IngressClassAnnotation = "kubernetes.io/ingress.class"

	// KubeServiceAccountsOnVMAnnotation is to specify the K8s service accounts that are allowed to run
	// this service on the VMs
	KubeServiceAccountsOnVMAnnotation = "alpha.istio.io/serviceaccounts/kubernetes"

	// CanonicalServiceAccountsOnVMAnnotation is to specify the non-Kubernetes service accounts that
	// are allowed to run this service on the VMs
	CanonicalServiceAccountsOnVMAnnotation = "alpha.istio.io/serviceaccounts/canonical"

	// IstioURIPrefix is the URI prefix in the Istio service account scheme
	IstioURIPrefix = "spiffe"
)

func convertTags(obj meta_v1.ObjectMeta) model.Tags {
	out := make(model.Tags, len(obj.Labels))
	for k, v := range obj.Labels {
		out[k] = v
	}
	return out
}

func convertPort(port v1.ServicePort) *model.Port {
	return &model.Port{
		Name:     port.Name,
		Port:     int(port.Port),
		Protocol: convertProtocol(port.Name, port.Protocol),
	}
}

func convertService(svc v1.Service, domainSuffix string) *model.Service {
	addr, external := "", ""
	if svc.Spec.ClusterIP != "" && svc.Spec.ClusterIP != v1.ClusterIPNone {
		addr = svc.Spec.ClusterIP
	}

	if svc.Spec.Type == v1.ServiceTypeExternalName && svc.Spec.ExternalName != "" {
		external = svc.Spec.ExternalName
	}

	// must have address or be external (but not both)
	if (addr == "" && external == "") || (addr != "" && external != "") {
		return nil
	}

	ports := make([]*model.Port, 0, len(svc.Spec.Ports))
	for _, port := range svc.Spec.Ports {
		ports = append(ports, convertPort(port))
	}

	serviceaccounts := make([]string, 0)
	if svc.Annotations != nil {
		for _, csa := range strings.Split(svc.Annotations[CanonicalServiceAccountsOnVMAnnotation], ",") {
			serviceaccounts = append(serviceaccounts, canonicalToIstioServiceAccount(csa))
		}
		for _, ksa := range strings.Split(svc.Annotations[KubeServiceAccountsOnVMAnnotation], ",") {
			serviceaccounts = append(serviceaccounts, kubeToIstioServiceAccount(ksa, svc.Namespace, domainSuffix))
		}
	}
	sort.Sort(sort.StringSlice(serviceaccounts))

	return &model.Service{
		Hostname:        serviceHostname(svc.Name, svc.Namespace, domainSuffix),
		Ports:           ports,
		Address:         addr,
		ExternalName:    external,
		ServiceAccounts: serviceaccounts,
	}
}

// serviceHostname produces FQDN for a k8s service
func serviceHostname(name, namespace, domainSuffix string) string {
	return fmt.Sprintf("%s.%s.svc.%s", name, namespace, domainSuffix)
}

// canonicalToIstioServiceAccount converts a Canonical service account to an Istio service account
func canonicalToIstioServiceAccount(saname string) string {
	return fmt.Sprintf("%v://%v", IstioURIPrefix, saname)
}

// kubeToIstioServiceAccount converts a K8s service account to an Istio service account
func kubeToIstioServiceAccount(saname string, ns string, domain string) string {
	return fmt.Sprintf("%v://%v/ns/%v/sa/%v", IstioURIPrefix, domain, ns, saname)
}

// KeyFunc is the internal API key function that returns "namespace"/"name" or
// "name" if "namespace" is empty
func KeyFunc(name, namespace string) string {
	if len(namespace) == 0 {
		return name
	}
	return namespace + "/" + name
}

// parseHostname extracts service name and namespace from the service hostnamei
func parseHostname(hostname string) (name string, namespace string, err error) {
	parts := strings.Split(hostname, ".")
	if len(parts) < 2 {
		err = fmt.Errorf("missing service name and namespace from the service hostname %q", hostname)
		return
	}
	name = parts[0]
	namespace = parts[1]
	return
}

func convertProtocol(name string, proto v1.Protocol) model.Protocol {
	out := model.ProtocolTCP
	switch proto {
	case v1.ProtocolUDP:
		out = model.ProtocolUDP
	case v1.ProtocolTCP:
		prefix := name
		i := strings.Index(name, "-")
		if i >= 0 {
			prefix = name[:i]
		}
		switch prefix {
		case "grpc":
			out = model.ProtocolGRPC
		case "http":
			out = model.ProtocolHTTP
		case "http2":
			out = model.ProtocolHTTP2
		case "https":
			out = model.ProtocolHTTPS
		}
	}
	return out
}

func convertProbePort(c v1.Container, handler *v1.Handler) (*model.Port, error) {
	if handler == nil {
		return nil, nil
	}

	var protocol model.Protocol
	var portVal intstr.IntOrString
	port := 0

	// Only one type of handler is allowed by Kubernetes (HTTPGet or TCPSocket)
	if handler.HTTPGet != nil {
		portVal = handler.HTTPGet.Port
		protocol = model.ProtocolHTTP
	} else if handler.TCPSocket != nil {
		portVal = handler.TCPSocket.Port
		protocol = model.ProtocolTCP
	} else {
		return nil, nil
	}

	switch portVal.Type {
	case intstr.Int:
		port = portVal.IntValue()
		return &model.Port{
			Name:     "mgmt-" + strconv.Itoa(port),
			Port:     port,
			Protocol: protocol,
		}, nil
	case intstr.String:
		for _, named := range c.Ports {
			if named.Name == portVal.String() {
				port = int(named.ContainerPort)
				return &model.Port{
					Name:     "mgmt-" + strconv.Itoa(port),
					Port:     port,
					Protocol: protocol,
				}, nil
			}
		}
		return nil, fmt.Errorf("missing named port %q", portVal)
	default:
		return nil, fmt.Errorf("incorrect port type %q", portVal)
	}
}

// convertProbesToPorts returns a PortList consisting of the ports where the
// pod is configured to do Liveness and Readiness probes
func convertProbesToPorts(t *v1.PodSpec) (model.PortList, error) {
	set := make(map[string]*model.Port)
	var errs error
	for _, container := range t.Containers {
		for _, probe := range []*v1.Probe{container.LivenessProbe, container.ReadinessProbe} {
			if probe == nil {
				continue
			}

			p, err := convertProbePort(container, &probe.Handler)
			if err != nil {
				errs = multierror.Append(errs, err)
			} else if p != nil && set[p.Name] == nil {
				// Deduplicate along the way. We don't differentiate between HTTP vs TCP mgmt ports
				set[p.Name] = p
			}
		}
	}

	mgmtPorts := make(model.PortList, 0, len(set))
	for _, p := range set {
		mgmtPorts = append(mgmtPorts, p)
	}
	sort.Slice(mgmtPorts, func(i, j int) bool { return mgmtPorts[i].Port < mgmtPorts[j].Port })

	return mgmtPorts, errs
}<|MERGE_RESOLUTION|>--- conflicted
+++ resolved
@@ -17,10 +17,7 @@
 import (
 	"fmt"
 	"sort"
-<<<<<<< HEAD
 	"strconv"
-=======
->>>>>>> 4cb7e327
 	"strings"
 
 	multierror "github.com/hashicorp/go-multierror"

// Copyright 2017 Istio Authors
//
// Licensed under the Apache License, Version 2.0 (the "License");
// you may not use this file except in compliance with the License.
// You may obtain a copy of the License at
//
//     http://www.apache.org/licenses/LICENSE-2.0
//
// Unless required by applicable law or agreed to in writing, software
// distributed under the License is distributed on an "AS IS" BASIS,
// WITHOUT WARRANTIES OR CONDITIONS OF ANY KIND, either express or implied.
// See the License for the specific language governing permissions and
// limitations under the License.

package mock

import (
	"fmt"
	"net"

	"istio.io/manager/model"
)

// Mock values
var (
<<<<<<< HEAD
	HelloService   = MakeService("hello.default.svc.cluster.local", "10.1.0.0")
	WorldService   = MakeService("world.default.svc.cluster.local", "10.2.0.0")
	ExtHTTPService = MakeExternalHTTPService("httpbin.default.svc.cluster.local",
		"httpbin.org", "")
	ExtHTTPSService = MakeExternalHTTPSService("httpsbin.default.svc.cluster.local",
		"httpbin.org", "")
	Discovery model.ServiceDiscovery = &ServiceDiscovery{
=======
	HelloService = MakeService("hello.default.svc.cluster.local", "10.1.0.0")
	WorldService = MakeService("world.default.svc.cluster.local", "10.2.0.0")
	Discovery    = &ServiceDiscovery{
>>>>>>> 0131c873
		services: map[string]*model.Service{
			HelloService.Hostname:   HelloService,
			WorldService.Hostname:   WorldService,
			ExtHTTPService.Hostname: ExtHTTPService,
			// TODO external https is not currently supported - this service
			// should NOT be in any of the .golden json files
			ExtHTTPSService.Hostname: ExtHTTPSService,
		},
		versions: 2,
	}
	HostInstanceV0 = MakeIP(HelloService, 0)
	HostInstanceV1 = MakeIP(HelloService, 1)
)

// MakeService creates a mock service
func MakeService(hostname, address string) *model.Service {
	return &model.Service{
		Hostname: hostname,
		Address:  address,
		Ports: []*model.Port{{
			Name:     "http",
			Port:     80, // target port 80
			Protocol: model.ProtocolHTTP,
		}, {
			Name:     "http-status",
			Port:     81, // target port 1081
			Protocol: model.ProtocolHTTP,
		}, {
			Name:     "custom",
			Port:     90, // target port 1090
			Protocol: model.ProtocolTCP,
		}},
	}
}

// MakeExternalHTTPService creates mock external service
func MakeExternalHTTPService(hostname, external string, address string) *model.Service {
	return &model.Service{
		Hostname: hostname,
		Address:  address,
		External: external,
		Ports: []*model.Port{{
			Name:     "http",
			Port:     80,
			Protocol: model.ProtocolHTTP,
		}},
	}
}

// MakeExternalHTTPSService creates mock external service
func MakeExternalHTTPSService(hostname, external string, address string) *model.Service {
	return &model.Service{
		Hostname: hostname,
		Address:  address,
		External: external,
		Ports: []*model.Port{{
			Name:     "https",
			Port:     443,
			Protocol: model.ProtocolHTTPS,
		}},
	}
}

// MakeInstance creates a mock instance, version enumerates endpoints
func MakeInstance(service *model.Service, port *model.Port, version int) *model.ServiceInstance {
	// we make port 80 same as endpoint port, otherwise, it's distinct
	target := port.Port
	if target != 80 {
		target = target + 1000
	}

	return &model.ServiceInstance{
		Endpoint: model.NetworkEndpoint{
			Address:     MakeIP(service, version),
			Port:        target,
			ServicePort: port,
		},
		Service: service,
		Tags:    map[string]string{"version": fmt.Sprintf("v%d", version)},
	}
}

// MakeIP creates a fake IP address for a service and instance version
func MakeIP(service *model.Service, version int) string {
	ip := net.ParseIP(service.Address).To4()
	if ip == nil {
		return service.External
	}
	ip[2] = byte(1)
	ip[3] = byte(version)
	return ip.String()
}

// ServiceDiscovery is a mock discovery interface
type ServiceDiscovery struct {
	services map[string]*model.Service
	versions int
}

// Services implements discovery interface
func (sd *ServiceDiscovery) Services() []*model.Service {
	out := make([]*model.Service, 0)
	for _, service := range sd.services {
		out = append(out, service)
	}
	return out
}

// GetService implements discovery interface
func (sd *ServiceDiscovery) GetService(hostname string) (*model.Service, bool) {
	val, ok := sd.services[hostname]
	return val, ok
}

// Instances implements discovery interface
func (sd *ServiceDiscovery) Instances(hostname string, ports []string, tags model.TagsList) []*model.ServiceInstance {
	service, ok := sd.services[hostname]
	if !ok {
		return nil
	}
	out := make([]*model.ServiceInstance, 0)
	for _, name := range ports {
		if port, ok := service.Ports.Get(name); ok {
			for v := 0; v < sd.versions; v++ {
				if tags.HasSubsetOf(map[string]string{"version": fmt.Sprintf("v%d", v)}) {
					out = append(out, MakeInstance(service, port, v))
				}
			}
		}
	}
	return out
}

// HostInstances implements discovery interface
func (sd *ServiceDiscovery) HostInstances(addrs map[string]bool) []*model.ServiceInstance {
	out := make([]*model.ServiceInstance, 0)
	for _, service := range sd.services {
		for v := 0; v < sd.versions; v++ {
			if addrs[MakeIP(service, v)] {
				for _, port := range service.Ports {
					out = append(out, MakeInstance(service, port, v))
				}
			}
		}
	}
	return out
}

// GetIstioServiceAccounts gets the Istio service accounts for a service hostname.
func (sd *ServiceDiscovery) GetIstioServiceAccounts(hostname string, ports []string) []string {
	if hostname == "world.default.svc.cluster.local" {
		return []string{
			"istio:serviceaccount1",
			"istio:serviceaccount2",
		}
	}
	return make([]string, 0)
}<|MERGE_RESOLUTION|>--- conflicted
+++ resolved
@@ -23,7 +23,6 @@
 
 // Mock values
 var (
-<<<<<<< HEAD
 	HelloService   = MakeService("hello.default.svc.cluster.local", "10.1.0.0")
 	WorldService   = MakeService("world.default.svc.cluster.local", "10.2.0.0")
 	ExtHTTPService = MakeExternalHTTPService("httpbin.default.svc.cluster.local",
@@ -31,11 +30,6 @@
 	ExtHTTPSService = MakeExternalHTTPSService("httpsbin.default.svc.cluster.local",
 		"httpbin.org", "")
 	Discovery model.ServiceDiscovery = &ServiceDiscovery{
-=======
-	HelloService = MakeService("hello.default.svc.cluster.local", "10.1.0.0")
-	WorldService = MakeService("world.default.svc.cluster.local", "10.2.0.0")
-	Discovery    = &ServiceDiscovery{
->>>>>>> 0131c873
 		services: map[string]*model.Service{
 			HelloService.Hostname:   HelloService,
 			WorldService.Hostname:   WorldService,

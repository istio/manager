--- conflicted
+++ resolved
@@ -74,11 +74,7 @@
       - name: discovery
         image: {{.Hub}}/pilot:{{.Tag}}
         imagePullPolicy: IfNotPresent
-<<<<<<< HEAD
-        args: ["discovery", "-v", "{{.Verbosity}}", "--discovery_cache", "false"]
-=======
-        args: ["discovery", "-v", "{{.Verbosity}}", "-a", "{{.Namespace}}"]
->>>>>>> ddfafef0
+        args: ["discovery", "-v", "{{.Verbosity}}", "-a", "{{.Namespace}}", "--discovery_cache", "false"]
         ports:
         - containerPort: 8080
 {{if .DebugPort}}

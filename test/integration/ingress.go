--- conflicted
+++ resolved
@@ -102,30 +102,20 @@
 		url  string
 		host string
 	}{
-		{"a", fmt.Sprintf("https://%s:443/http", ingressServiceName), ""},
-		{"b", fmt.Sprintf("https://%s:443/pasta", ingressServiceName), ""},
-		{"a", fmt.Sprintf("http://%s/lucky", ingressServiceName), ""},
-		{"b", fmt.Sprintf("http://%s/lol", ingressServiceName), ""},
-		{"a", fmt.Sprintf("http://%s/foo", ingressServiceName), "foo.bar.com"},
-		{"a", fmt.Sprintf("http://%s/bar", ingressServiceName), "foo.baz.com"},
-		{"a", fmt.Sprintf("grpc://%s:80", ingressServiceName), "api.company.com"},
-		{"a", fmt.Sprintf("grpcs://%s:443", ingressServiceName), "api.company.com"},
-		{"", fmt.Sprintf("http://%s/notfound", ingressServiceName), ""},
-		{"", fmt.Sprintf("http://%s/foo", ingressServiceName), ""},
+		{"a", fmt.Sprintf("https://%s.%s:443/http", ingressServiceName, t.IstioNamespace), ""},
+		{"b", fmt.Sprintf("https://%s.%s:443/pasta", ingressServiceName, t.IstioNamespace), ""},
+		{"a", fmt.Sprintf("http://%s.%s/lucky", ingressServiceName, t.IstioNamespace), ""},
+		{"b", fmt.Sprintf("http://%s.%s/lol", ingressServiceName, t.IstioNamespace), ""},
+		{"a", fmt.Sprintf("http://%s.%s/foo", ingressServiceName, t.IstioNamespace), "foo.bar.com"},
+		{"a", fmt.Sprintf("http://%s.%s/bar", ingressServiceName, t.IstioNamespace), "foo.baz.com"},
+		{"a", fmt.Sprintf("grpc://%s.%s:80", ingressServiceName, t.IstioNamespace), "api.company.com"},
+		{"a", fmt.Sprintf("grpcs://%s.%s:443", ingressServiceName, t.IstioNamespace), "api.company.com"},
+		{"", fmt.Sprintf("http://%s.%s/notfound", ingressServiceName, t.IstioNamespace), ""},
+		{"", fmt.Sprintf("http://%s.%s/foo", ingressServiceName, t.IstioNamespace), ""},
 	}
 	for _, req := range cases {
 		name := fmt.Sprintf("Ingress request to %+v", req)
-<<<<<<< HEAD
-		funcs[name] = (func(dst, path string, tls bool, host string) func() status {
-			var url string
-			if tls {
-				url = fmt.Sprintf("https://%s.%s:443%s", ingressServiceName, t.IstioNamespace, path)
-			} else {
-				url = fmt.Sprintf("http://%s.%s%s", ingressServiceName, t.IstioNamespace, path)
-			}
-=======
 		funcs[name] = (func(dst, url, host string) func() status {
->>>>>>> a0268275
 			extra := ""
 			if host != "" {
 				extra = "-key Host -val " + host

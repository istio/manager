// Copyright 2017 Istio Authors
//
// Licensed under the Apache License, Version 2.0 (the "License");
// you may not use this file except in compliance with the License.
// You may obtain a copy of the License at
//
//     http://www.apache.org/licenses/LICENSE-2.0
//
// Unless required by applicable law or agreed to in writing, software
// distributed under the License is distributed on an "AS IS" BASIS,
// WITHOUT WARRANTIES OR CONDITIONS OF ANY KIND, either express or implied.
// See the License for the specific language governing permissions and
// limitations under the License.

package main

import (
	"bytes"
	"fmt"
	"io"
	"regexp"
	"strconv"
	"strings"
	"time"

	"github.com/golang/glog"
	meta_v1 "k8s.io/apimachinery/pkg/apis/meta/v1"

	proxyconfig "istio.io/api/proxy/v1/config"
	"istio.io/pilot/adapter/config/crd"
	"istio.io/pilot/model"
	"istio.io/pilot/platform/kube/inject"
	"istio.io/pilot/test/util"
)

type infra struct {
	Name string

	// docker tags
	Hub, Tag   string
	MixerImage string
	CaImage    string

	Namespace string
	Verbosity int

	// map from app to pods
	apps map[string][]string

	Auth proxyconfig.ProxyMeshConfig_AuthPolicy

	// switches for infrastructure components
	Mixer   bool
	Ingress bool
	Egress  bool
	Zipkin  bool

	// check proxy logs
	checkLogs bool

	namespaceCreated bool

	// sidecar initializer
	UseInitializer  bool
	InjectionPolicy inject.InjectionPolicy
}

func (infra *infra) setup() error {
	if infra.Namespace == "" {
		var err error
		if infra.Namespace, err = util.CreateNamespace(client); err != nil {
			return err
		}
		infra.namespaceCreated = true
	} else {
		if _, err := client.Core().Namespaces().Get(infra.Namespace, meta_v1.GetOptions{}); err != nil {
			return err
		}
	}

	deploy := func(name string) error {
		if yaml, err := fill(name, infra); err != nil {
			return err
		} else if err = infra.kubeApply(yaml); err != nil {
			return err
		}
		return nil
	}
	if err := deploy("rbac-beta.yaml.tmpl"); err != nil {
		return err
	}
	if err := deploy("config.yaml.tmpl"); err != nil {
		return err
	}
	if infra.UseInitializer {
		infra.InjectionPolicy = inject.InjectionPolicyOptOut

		// NOTE: InitializerConfiguration is cluster-scoped and may be
		// created and used by other tests in the same test
		// cluster.
		if err := deploy("initializer-config.yaml.tmpl"); err != nil {
			return err
		}
	} else {
		infra.InjectionPolicy = inject.InjectionPolicyOff
	}

	// TODO - Initializer configs can block initializers from being
	// deployed. The workaround is to explicitly set the initializer
	// field of the deployment to an empty list, thus bypassing the
	// initializers. This works when the deployment is first created,
	// but Subsequent modifications with 'apply' fail with the
	// message:
	//
	// 		The Deployment "istio-sidecar-initializer" is invalid:
	// 		metadata.initializers: Invalid value: "null": field is
	// 		immutable once initialization has completed.
	//
	// Delete any existing initializer deployment from previous test
	// runs first before trying to (re)create it.
	//
	// See github.com/kubernetes/kubernetes/issues/49048 for k8s
	// tracking issue.
	if yaml, err := fill("initializer.yaml.tmpl", infra); err != nil {
		return err
	} else if err = infra.kubeDelete(yaml); err != nil {
		glog.Infof("Sidecar initializer could not be deleted: %v", err)
	}

	if err := deploy("initializer.yaml.tmpl"); err != nil {
		return err
	}

	if err := deploy("pilot.yaml.tmpl"); err != nil {
		return err
	}
	if err := deploy("mixer.yaml.tmpl"); err != nil {
		return err
	}

	if infra.Auth != proxyconfig.ProxyMeshConfig_NONE {
		if err := deploy("ca.yaml.tmpl"); err != nil {
			return err
		}
	}
	if infra.Ingress {
		if err := deploy("ingress-proxy.yaml.tmpl"); err != nil {
			return err
		}
	}
	if infra.Egress {
		if err := deploy("egress-proxy.yaml.tmpl"); err != nil {
			return err
		}
	}
	if infra.Zipkin {
		if err := deploy("zipkin.yaml"); err != nil {
			return err
		}
	}

	return nil
}

func (infra *infra) deployApps() error {
	// deploy a healthy mix of apps, with and without proxy
	if err := infra.deployApp("t", "t", 8080, 80, 9090, 90, 7070, 70, "unversioned", false, true); err != nil {
		return err
	}
	if err := infra.deployApp("a", "a", 8080, 80, 9090, 90, 7070, 70, "v1", true, true); err != nil {
		return err
	}
	if err := infra.deployApp("b", "b", 80, 8080, 90, 9090, 70, 7070, "unversioned", true, true); err != nil {
		return err
	}
	if err := infra.deployApp("c-v1", "c", 80, 8080, 90, 9090, 70, 7070, "v1", true, true); err != nil {
		return err
	}
	if err := infra.deployApp("c-v2", "c", 80, 8080, 90, 9090, 70, 7070, "v2", true, true); err != nil {
		return err
	}
	return nil
}

func (infra *infra) deployApp(deployment, svcName string, port1, port2, port3, port4, port5, port6 int,
	version string, injectProxy, headless bool) error {
	w, err := fill("app.yaml.tmpl", map[string]string{
<<<<<<< HEAD
		"Hub":        infra.Hub,
		"Tag":        infra.Tag,
		"service":    svcName,
		"deployment": deployment,
		"port1":      strconv.Itoa(port1),
		"port2":      strconv.Itoa(port2),
		"port3":      strconv.Itoa(port3),
		"port4":      strconv.Itoa(port4),
		"port5":      strconv.Itoa(port5),
		"port6":      strconv.Itoa(port6),
		"version":    version,
		"headless":   strconv.FormatBool(headless),
=======
		"Hub":         infra.Hub,
		"Tag":         infra.Tag,
		"service":     svcName,
		"deployment":  deployment,
		"port1":       strconv.Itoa(port1),
		"port2":       strconv.Itoa(port2),
		"port3":       strconv.Itoa(port3),
		"port4":       strconv.Itoa(port4),
		"port5":       strconv.Itoa(port5),
		"port6":       strconv.Itoa(port6),
		"version":     version,
		"injectProxy": strconv.FormatBool(injectProxy),
>>>>>>> a527d4cb
	})
	if err != nil {
		return err
	}

	writer := new(bytes.Buffer)

	if injectProxy && !infra.UseInitializer {
		mesh, err := inject.GetMeshConfig(client, infra.Namespace, "istio")
		if err != nil {
			return err
		}

		p := &inject.Params{
			InitImage:         inject.InitImageName(infra.Hub, infra.Tag),
			ProxyImage:        inject.ProxyImageName(infra.Hub, infra.Tag),
			Verbosity:         infra.Verbosity,
			SidecarProxyUID:   inject.DefaultSidecarProxyUID,
			EnableCoreDump:    true,
			Version:           "integration-test",
			Mesh:              mesh,
			MeshConfigMapName: "istio",
		}
		if err := inject.IntoResourceFile(p, strings.NewReader(w), writer); err != nil {
			return err
		}
	} else {
		if _, err := io.Copy(writer, strings.NewReader(w)); err != nil {
			return err
		}
	}

	return infra.kubeApply(writer.String())
}

func (infra *infra) teardown() {
	if infra.namespaceCreated {
		util.DeleteNamespace(client, infra.Namespace)
		infra.Namespace = ""
	}
}

func (infra *infra) kubeApply(yaml string) error {
	return util.RunInput(fmt.Sprintf("kubectl apply --kubeconfig %s -n %s -f -",
		kubeconfig, infra.Namespace), yaml)
}

func (infra *infra) kubeDelete(yaml string) error {
	return util.RunInput(fmt.Sprintf("kubectl delete --kubeconfig %s -n %s -f -",
		kubeconfig, infra.Namespace), yaml)
}

type response struct {
	body    string
	id      []string
	version []string
	port    []string
	code    []string
}

const httpOk = "200"

var (
	idRex      = regexp.MustCompile("(?i)X-Request-Id=(.*)")
	versionRex = regexp.MustCompile("ServiceVersion=(.*)")
	portRex    = regexp.MustCompile("ServicePort=(.*)")
	codeRex    = regexp.MustCompile("StatusCode=(.*)")
)

func (infra *infra) clientRequest(app, url string, count int, extra string) response {
	out := response{}
	if len(infra.apps[app]) == 0 {
		glog.Errorf("missing pod names for app %q", app)
		return out
	}

	pod := infra.apps[app][0]
	request, err := util.Shell(fmt.Sprintf("kubectl exec %s --kubeconfig %s -n %s -c app -- client -url %s -count %d %s",
		pod, kubeconfig, infra.Namespace, url, count, extra))

	if err != nil {
		glog.Errorf("client request error %v for %s in %s", err, url, app)
		return out
	}

	out.body = request

	ids := idRex.FindAllStringSubmatch(request, -1)
	for _, id := range ids {
		out.id = append(out.id, id[1])
	}

	versions := versionRex.FindAllStringSubmatch(request, -1)
	for _, version := range versions {
		out.version = append(out.version, version[1])
	}

	ports := portRex.FindAllStringSubmatch(request, -1)
	for _, port := range ports {
		out.port = append(out.port, port[1])
	}

	codes := codeRex.FindAllStringSubmatch(request, -1)
	for _, code := range codes {
		out.code = append(out.code, code[1])
	}

	return out
}

func (infra *infra) applyConfig(inFile string, data map[string]string) error {
	config, err := fill(inFile, data)
	if err != nil {
		return err
	}

	v, err := model.IstioConfigTypes.FromYAML([]byte(config))
	if err != nil {
		return err
	}

	istioClient, err := crd.NewClient(kubeconfig, model.IstioConfigTypes)
	if err != nil {
		return err
	}

	old, exists := istioClient.Get(v.Type, v.Name, v.Namespace)
	if exists {
		v.ResourceVersion = old.ResourceVersion
		_, err = istioClient.Update(*v)
	} else {
		_, err = istioClient.Create(*v)
	}
	if err != nil {
		return err
	}

	glog.Info("Sleeping for the config to propagate")
	time.Sleep(3 * time.Second)
	return nil
}

func (infra *infra) deleteAllConfigs() error {
	istioClient, err := crd.NewClient(kubeconfig, model.IstioConfigTypes)
	if err != nil {
		return err
	}
	for _, desc := range istioClient.ConfigDescriptor() {
		configs, err := istioClient.List(desc.Type, infra.Namespace)
		if err != nil {
			return err
		}
		for _, config := range configs {
			glog.Infof("Delete config %s", config.Key())
			if err = istioClient.Delete(desc.Type, config.Name, config.Namespace); err != nil {
				return err
			}
		}
	}
	return nil
}<|MERGE_RESOLUTION|>--- conflicted
+++ resolved
@@ -185,20 +185,6 @@
 func (infra *infra) deployApp(deployment, svcName string, port1, port2, port3, port4, port5, port6 int,
 	version string, injectProxy, headless bool) error {
 	w, err := fill("app.yaml.tmpl", map[string]string{
-<<<<<<< HEAD
-		"Hub":        infra.Hub,
-		"Tag":        infra.Tag,
-		"service":    svcName,
-		"deployment": deployment,
-		"port1":      strconv.Itoa(port1),
-		"port2":      strconv.Itoa(port2),
-		"port3":      strconv.Itoa(port3),
-		"port4":      strconv.Itoa(port4),
-		"port5":      strconv.Itoa(port5),
-		"port6":      strconv.Itoa(port6),
-		"version":    version,
-		"headless":   strconv.FormatBool(headless),
-=======
 		"Hub":         infra.Hub,
 		"Tag":         infra.Tag,
 		"service":     svcName,
@@ -211,7 +197,7 @@
 		"port6":       strconv.Itoa(port6),
 		"version":     version,
 		"injectProxy": strconv.FormatBool(injectProxy),
->>>>>>> a527d4cb
+		"headless":   strconv.FormatBool(headless),
 	})
 	if err != nil {
 		return err

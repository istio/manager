--- conflicted
+++ resolved
@@ -111,15 +111,6 @@
 	if err := deploy("config.yaml.tmpl", infra.IstioNamespace); err != nil {
 		return err
 	}
-<<<<<<< HEAD
-
-	if infra.UseInitializer {
-		infra.InjectionPolicy = inject.InjectionPolicyOptOut
-
-		// NOTE: InitializerConfiguration is cluster-scoped and may be
-		// created and used by other tests in the same test
-		// cluster.
-=======
 
 	mesh, err := inject.GetMeshConfig(client, infra.IstioNamespace, "istio")
 	if err != nil {
@@ -144,7 +135,6 @@
 	// NOTE: InitializerConfiguration is cluster-scoped and may be
 	// created and used by other tests in the same test cluster.
 	if infra.UseInitializer {
->>>>>>> de48f4f7
 		if err := deploy("initializer-config.yaml.tmpl", infra.IstioNamespace); err != nil {
 			return err
 		}
@@ -166,18 +156,6 @@
 	//
 	// See github.com/kubernetes/kubernetes/issues/49048 for k8s
 	// tracking issue.
-<<<<<<< HEAD
-	if infra.UseInitializer {
-		if yaml, err := fill("initializer.yaml.tmpl", infra); err != nil {
-			return err
-		} else if err = infra.kubeDelete(yaml); err != nil {
-			glog.Infof("Sidecar initializer could not be deleted: %v", err)
-		}
-
-		if err := deploy("initializer.yaml.tmpl", infra.IstioNamespace); err != nil {
-			return err
-		}
-=======
 	if yaml, err := fill("initializer.yaml.tmpl", infra); err != nil {
 		return err
 	} else if err = infra.kubeDelete(yaml, infra.IstioNamespace); err != nil {
@@ -191,7 +169,6 @@
 	}
 	if err := deploy("initializer.yaml.tmpl", infra.IstioNamespace); err != nil {
 		return err
->>>>>>> de48f4f7
 	}
 
 	if err := deploy("pilot.yaml.tmpl", infra.IstioNamespace); err != nil {

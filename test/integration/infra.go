// Copyright 2017 Istio Authors
//
// Licensed under the Apache License, Version 2.0 (the "License");
// you may not use this file except in compliance with the License.
// You may obtain a copy of the License at
//
//     http://www.apache.org/licenses/LICENSE-2.0
//
// Unless required by applicable law or agreed to in writing, software
// distributed under the License is distributed on an "AS IS" BASIS,
// WITHOUT WARRANTIES OR CONDITIONS OF ANY KIND, either express or implied.
// See the License for the specific language governing permissions and
// limitations under the License.

package main

import (
	"bytes"
	"fmt"
	"io"
	"regexp"
	"strconv"
	"strings"
	"time"

	"github.com/golang/glog"
	meta_v1 "k8s.io/apimachinery/pkg/apis/meta/v1"

	proxyconfig "istio.io/api/proxy/v1/config"
	"istio.io/pilot/adapter/config/crd"
	"istio.io/pilot/model"
	"istio.io/pilot/platform/kube/inject"
	"istio.io/pilot/test/util"
)

type infra struct {
	Name string

	// docker tags
	Hub, Tag   string
	MixerImage string
	CaImage    string

	Namespace string
	IstioNamespace string
	Verbosity int

	// map from app to pods
	apps map[string][]string

	Auth proxyconfig.ProxyMeshConfig_AuthPolicy

	// switches for infrastructure components
	Mixer   bool
	Ingress bool
	Egress  bool
	Zipkin  bool
	DebugPort int

	// check proxy logs
	checkLogs bool

	namespaceCreated bool
<<<<<<< HEAD
	istioNamespaceCreated bool
=======

	// sidecar initializer
	UseInitializer  bool
	InjectionPolicy inject.InjectionPolicy
>>>>>>> 9559fffa
}

func (infra *infra) setup() error {
	if infra.Namespace == "" {
		var err error
		if infra.Namespace, err = util.CreateNamespace(client); err != nil {
			return err
		}
		infra.namespaceCreated = true
	} else {
		if _, err := client.Core().Namespaces().Get(infra.Namespace, meta_v1.GetOptions{}); err != nil {
			return err
		}
	}

	if infra.IstioNamespace == "" {
		var err error
		if infra.IstioNamespace, err = util.CreateNamespace(client); err != nil {
			return err
		}
		infra.istioNamespaceCreated = true
	} else {
		if _, err := client.Core().Namespaces().Get(infra.IstioNamespace, meta_v1.GetOptions{}); err != nil {
			return err
		}
	}

	deploy := func(name, namespace string) error {
		if yaml, err := fill(name, infra); err != nil {
			return err
		} else if err = infra.kubeApply(yaml, namespace); err != nil {
			return err
		}
		return nil
	}
	if err := deploy("rbac-beta.yaml.tmpl", infra.IstioNamespace); err != nil {
		return err
	}
	if err := deploy("config.yaml.tmpl", infra.Namespace); err != nil {
		return err
	}

	if err := deploy("config.yaml.tmpl", infra.IstioNamespace); err != nil {
		return err
	}
<<<<<<< HEAD

	if err := deploy("pilot.yaml.tmpl", infra.IstioNamespace); err != nil {
=======
	if infra.UseInitializer {
		infra.InjectionPolicy = inject.InjectionPolicyOptOut

		// NOTE: InitializerConfiguration is cluster-scoped and may be
		// created and used by other tests in the same test
		// cluster.
		if err := deploy("initializer-config.yaml.tmpl"); err != nil {
			return err
		}
	} else {
		infra.InjectionPolicy = inject.InjectionPolicyOff
	}

	// TODO - Initializer configs can block initializers from being
	// deployed. The workaround is to explicitly set the initializer
	// field of the deployment to an empty list, thus bypassing the
	// initializers. This works when the deployment is first created,
	// but Subsequent modifications with 'apply' fail with the
	// message:
	//
	// 		The Deployment "istio-sidecar-initializer" is invalid:
	// 		metadata.initializers: Invalid value: "null": field is
	// 		immutable once initialization has completed.
	//
	// Delete any existing initializer deployment from previous test
	// runs first before trying to (re)create it.
	//
	// See github.com/kubernetes/kubernetes/issues/49048 for k8s
	// tracking issue.
	if yaml, err := fill("initializer.yaml.tmpl", infra); err != nil {
		return err
	} else if err = infra.kubeDelete(yaml); err != nil {
		glog.Infof("Sidecar initializer could not be deleted: %v", err)
	}

	if err := deploy("initializer.yaml.tmpl"); err != nil {
		return err
	}

	if err := deploy("pilot.yaml.tmpl"); err != nil {
>>>>>>> 9559fffa
		return err
	}
	if err := deploy("mixer.yaml.tmpl", infra.IstioNamespace); err != nil {
		return err
	}

	if infra.Auth != proxyconfig.ProxyMeshConfig_NONE {
		if err := deploy("ca.yaml.tmpl", infra.IstioNamespace); err != nil {
			return err
		}
	}
	if infra.Ingress {
		if err := deploy("ingress-proxy.yaml.tmpl", infra.IstioNamespace); err != nil {
			return err
		}
	}
	if infra.Egress {
		if err := deploy("egress-proxy.yaml.tmpl", infra.IstioNamespace); err != nil {
			return err
		}
	}
	if infra.Zipkin {
		if err := deploy("zipkin.yaml", infra.IstioNamespace); err != nil {
			return err
		}
	}

	return nil
}

func (infra *infra) deployApps() error {
	// deploy a healthy mix of apps, with and without proxy
	if err := infra.deployApp("t", "t", 8080, 80, 9090, 90, 7070, 70, "unversioned", false); err != nil {
		return err
	}
	if err := infra.deployApp("a", "a", 8080, 80, 9090, 90, 7070, 70, "v1", true); err != nil {
		return err
	}
	if err := infra.deployApp("b", "b", 80, 8080, 90, 9090, 70, 7070, "unversioned", true); err != nil {
		return err
	}
	if err := infra.deployApp("c-v1", "c", 80, 8080, 90, 9090, 70, 7070, "v1", true); err != nil {
		return err
	}
	if err := infra.deployApp("c-v2", "c", 80, 8080, 90, 9090, 70, 7070, "v2", true); err != nil {
		return err
	}
	return nil
}

func (infra *infra) deployApp(deployment, svcName string, port1, port2, port3, port4, port5, port6 int,
	version string, injectProxy bool) error {
	w, err := fill("app.yaml.tmpl", map[string]string{
<<<<<<< HEAD
		"Hub":        infra.Hub,
		"Tag":        infra.Tag,
		"service":    svcName,
		"deployment": deployment,
		"port1":      strconv.Itoa(port1),
		"port2":      strconv.Itoa(port2),
		"port3":      strconv.Itoa(port3),
		"port4":      strconv.Itoa(port4),
		"port5":      strconv.Itoa(port5),
		"port6":      strconv.Itoa(port6),
		"version":    version,
		"istioNamespace": infra.IstioNamespace,
=======
		"Hub":         infra.Hub,
		"Tag":         infra.Tag,
		"service":     svcName,
		"deployment":  deployment,
		"port1":       strconv.Itoa(port1),
		"port2":       strconv.Itoa(port2),
		"port3":       strconv.Itoa(port3),
		"port4":       strconv.Itoa(port4),
		"port5":       strconv.Itoa(port5),
		"port6":       strconv.Itoa(port6),
		"version":     version,
		"injectProxy": strconv.FormatBool(injectProxy),
>>>>>>> 9559fffa
	})
	if err != nil {
		return err
	}

	writer := new(bytes.Buffer)

	if injectProxy && !infra.UseInitializer {
		mesh, err := inject.GetMeshConfig(client, infra.Namespace, "istio")
		if err != nil {
			return err
		}

		p := &inject.Params{
			InitImage:         inject.InitImageName(infra.Hub, infra.Tag),
			ProxyImage:        inject.ProxyImageName(infra.Hub, infra.Tag),
			Verbosity:         infra.Verbosity,
			SidecarProxyUID:   inject.DefaultSidecarProxyUID,
			EnableCoreDump:    true,
			Version:           "integration-test",
			Mesh:              mesh,
			MeshConfigMapName: "istio",
		}
		if err := inject.IntoResourceFile(p, strings.NewReader(w), writer); err != nil {
			return err
		}
	} else {
		if _, err := io.Copy(writer, strings.NewReader(w)); err != nil {
			return err
		}
	}

	return infra.kubeApply(writer.String(), infra.Namespace)
}

func (infra *infra) teardown() {
	if infra.namespaceCreated {
		util.DeleteNamespace(client, infra.Namespace)
		infra.Namespace = ""
	}
	if infra.istioNamespaceCreated {
		util.DeleteNamespace(client, infra.IstioNamespace)
		infra.IstioNamespace = ""
	}
}

func (infra *infra) kubeApply(yaml, namespace string) error {
	return util.RunInput(fmt.Sprintf("kubectl apply --kubeconfig %s -n %s -f -",
		kubeconfig, namespace), yaml)
}

func (infra *infra) kubeDelete(yaml string) error {
	return util.RunInput(fmt.Sprintf("kubectl delete --kubeconfig %s -n %s -f -",
		kubeconfig, infra.Namespace), yaml)
}

type response struct {
	body    string
	id      []string
	version []string
	port    []string
	code    []string
}

const httpOk = "200"

var (
	idRex      = regexp.MustCompile("(?i)X-Request-Id=(.*)")
	versionRex = regexp.MustCompile("ServiceVersion=(.*)")
	portRex    = regexp.MustCompile("ServicePort=(.*)")
	codeRex    = regexp.MustCompile("StatusCode=(.*)")
)

func (infra *infra) clientRequest(app, url string, count int, extra string) response {
	out := response{}
	if len(infra.apps[app]) == 0 {
		glog.Errorf("missing pod names for app %q", app)
		return out
	}

	pod := infra.apps[app][0]
	cmd := fmt.Sprintf("kubectl exec %s --kubeconfig %s -n %s -c app -- client -url %s -count %d %s",
		pod, kubeconfig, infra.Namespace, url, count, extra)
	request, err := util.Shell(cmd)

	if err != nil {
		glog.Errorf("client request error %v for %s in %s", err, url, app)
		return out
	}

	out.body = request

	ids := idRex.FindAllStringSubmatch(request, -1)
	for _, id := range ids {
		out.id = append(out.id, id[1])
	}

	versions := versionRex.FindAllStringSubmatch(request, -1)
	for _, version := range versions {
		out.version = append(out.version, version[1])
	}

	ports := portRex.FindAllStringSubmatch(request, -1)
	for _, port := range ports {
		out.port = append(out.port, port[1])
	}

	codes := codeRex.FindAllStringSubmatch(request, -1)
	for _, code := range codes {
		out.code = append(out.code, code[1])
	}

	return out
}

func (infra *infra) applyConfig(inFile string, data map[string]string) error {
	config, err := fill(inFile, data)
	if err != nil {
		return err
	}

	v, err := model.IstioConfigTypes.FromYAML([]byte(config))
	if err != nil {
		return err
	}

	istioClient, err := crd.NewClient(kubeconfig, model.IstioConfigTypes)
	if err != nil {
		return err
	}

	old, exists := istioClient.Get(v.Type, v.Name, v.Namespace)
	if exists {
		v.ResourceVersion = old.ResourceVersion
		_, err = istioClient.Update(*v)
	} else {
		_, err = istioClient.Create(*v)
	}
	if err != nil {
		return err
	}

	glog.Info("Sleeping for the config to propagate")
	time.Sleep(10 * time.Second)
	return nil
}

func (infra *infra) deleteAllConfigs() error {
	istioClient, err := crd.NewClient(kubeconfig, model.IstioConfigTypes)
	if err != nil {
		return err
	}
	for _, desc := range istioClient.ConfigDescriptor() {
		configs, err := istioClient.List(desc.Type, infra.Namespace)
		if err != nil {
			return err
		}
		for _, config := range configs {
			glog.Infof("Delete config %s", config.Key())
			if err = istioClient.Delete(desc.Type, config.Name, config.Namespace); err != nil {
				return err
			}
		}
	}
	return nil
}<|MERGE_RESOLUTION|>--- conflicted
+++ resolved
@@ -61,14 +61,11 @@
 	checkLogs bool
 
 	namespaceCreated bool
-<<<<<<< HEAD
 	istioNamespaceCreated bool
-=======
 
 	// sidecar initializer
 	UseInitializer  bool
 	InjectionPolicy inject.InjectionPolicy
->>>>>>> 9559fffa
 }
 
 func (infra *infra) setup() error {
@@ -114,17 +111,14 @@
 	if err := deploy("config.yaml.tmpl", infra.IstioNamespace); err != nil {
 		return err
 	}
-<<<<<<< HEAD
-
-	if err := deploy("pilot.yaml.tmpl", infra.IstioNamespace); err != nil {
-=======
+
 	if infra.UseInitializer {
 		infra.InjectionPolicy = inject.InjectionPolicyOptOut
 
 		// NOTE: InitializerConfiguration is cluster-scoped and may be
 		// created and used by other tests in the same test
 		// cluster.
-		if err := deploy("initializer-config.yaml.tmpl"); err != nil {
+		if err := deploy("initializer-config.yaml.tmpl", infra.IstioNamespace); err != nil {
 			return err
 		}
 	} else {
@@ -147,18 +141,19 @@
 	//
 	// See github.com/kubernetes/kubernetes/issues/49048 for k8s
 	// tracking issue.
-	if yaml, err := fill("initializer.yaml.tmpl", infra); err != nil {
-		return err
-	} else if err = infra.kubeDelete(yaml); err != nil {
-		glog.Infof("Sidecar initializer could not be deleted: %v", err)
-	}
-
-	if err := deploy("initializer.yaml.tmpl"); err != nil {
-		return err
-	}
-
-	if err := deploy("pilot.yaml.tmpl"); err != nil {
->>>>>>> 9559fffa
+	if infra.UseInitializer {
+		if yaml, err := fill("initializer.yaml.tmpl", infra); err != nil {
+			return err
+		} else if err = infra.kubeDelete(yaml); err != nil {
+			glog.Infof("Sidecar initializer could not be deleted: %v", err)
+		}
+
+		if err := deploy("initializer.yaml.tmpl", infra.IstioNamespace); err != nil {
+			return err
+		}
+	}
+
+	if err := deploy("pilot.yaml.tmpl", infra.IstioNamespace); err != nil {
 		return err
 	}
 	if err := deploy("mixer.yaml.tmpl", infra.IstioNamespace); err != nil {
@@ -212,7 +207,6 @@
 func (infra *infra) deployApp(deployment, svcName string, port1, port2, port3, port4, port5, port6 int,
 	version string, injectProxy bool) error {
 	w, err := fill("app.yaml.tmpl", map[string]string{
-<<<<<<< HEAD
 		"Hub":        infra.Hub,
 		"Tag":        infra.Tag,
 		"service":    svcName,
@@ -225,20 +219,7 @@
 		"port6":      strconv.Itoa(port6),
 		"version":    version,
 		"istioNamespace": infra.IstioNamespace,
-=======
-		"Hub":         infra.Hub,
-		"Tag":         infra.Tag,
-		"service":     svcName,
-		"deployment":  deployment,
-		"port1":       strconv.Itoa(port1),
-		"port2":       strconv.Itoa(port2),
-		"port3":       strconv.Itoa(port3),
-		"port4":       strconv.Itoa(port4),
-		"port5":       strconv.Itoa(port5),
-		"port6":       strconv.Itoa(port6),
-		"version":     version,
 		"injectProxy": strconv.FormatBool(injectProxy),
->>>>>>> 9559fffa
 	})
 	if err != nil {
 		return err

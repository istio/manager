--- conflicted
+++ resolved
@@ -80,11 +80,7 @@
 		"Docker tag (default <username>_YYYMMDD_HHMMSS formatted date)")
 	flag.StringVarP(&namespace, "namespace", "n", "",
 		"Namespace to use for testing (empty to create/delete temporary one)")
-<<<<<<< HEAD
-	flag.BoolVarP(&verbose, "verbose", "v", true,
-=======
-	flag.BoolVarP(&verbose, "dump", "d", false,
->>>>>>> 3d5c3a09
+	flag.BoolVarP(&verbose, "dump", "d", true,
 		"Dump proxy logs and request logs")
 	flag.BoolVar(&norouting, "norouting", true,
 		"Disable route rule tests")
@@ -108,7 +104,6 @@
 		}
 		tag = fmt.Sprintf("%s_%s", user.Username, time.Now().UTC().Format("20160102_150405"))
 	}
-
 	log.Printf("hub %v, tag %v", hub, tag)
 
 	if err := prepareDockerImages(); err != nil {
@@ -130,7 +125,6 @@
 		}()
 	}
 
-<<<<<<< HEAD
 	// deploy istio-infra
 	deploy("http-discovery", managerDiscovery, namespace, "8080", "80", "unversioned")
 	deploy("mixer", mixer, namespace, "8080", "80", "unversioned")
@@ -141,14 +135,6 @@
 	deploy("a", appProxyManagerAgent, namespace, "8080", "80", "unversioned")
 	deploy("b", appProxyManagerAgent, namespace, "80", "8080", "unversioned")
 
-=======
-	if err := setupManager(); err != nil {
-		return err
-	}
-	if err := setupSimpleApp(); err != nil {
-		return err
-	}
->>>>>>> 3d5c3a09
 	if err := setupVersionedApp(); err != nil {
 		return err
 	}

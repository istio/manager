// Copyright 2017 Istio Authors
//
// Licensed under the Apache License, Version 2.0 (the "License");
// you may not use this file except in compliance with the License.
// You may obtain a copy of the License at
//
//     http://www.apache.org/licenses/LICENSE-2.0
//
// Unless required by applicable law or agreed to in writing, software
// distributed under the License is distributed on an "AS IS" BASIS,
// WITHOUT WARRANTIES OR CONDITIONS OF ANY KIND, either express or implied.
// See the License for the specific language governing permissions and
// limitations under the License.

// Basic template engine using go templates

package main

import (
	"bufio"
	"bytes"
	"context"
	"errors"
	"fmt"
	"io"
	"log"
	"os"
	"os/exec"
	"os/user"
	"regexp"
	"strconv"
	"strings"
	"sync"
	"text/template"
	"time"

	"k8s.io/client-go/kubernetes"
	"k8s.io/client-go/pkg/api/v1"
	"k8s.io/client-go/rest"
	"k8s.io/client-go/tools/clientcmd"

	"github.com/ghodss/yaml"
	"github.com/golang/sync/errgroup"
	flag "github.com/spf13/pflag"

	"istio.io/manager/model"
	"istio.io/manager/platform/kube"
)

const (
	managerDiscovery     = "manager-discovery"
	mixer                = "mixer"
	egressProxy          = "egress-proxy"
	app                  = "app"
	appProxyManagerAgent = "app-proxy-manager-agent"
	versionedAppYaml     = "versioned-app.yaml"
	// budget is the maximum number of retries with 1s delays
	budget = 30
)

var (
	kubeconfig string
	hub        string
	tag        string
	namespace  string
	layers     string
	verbose    bool
	norouting  bool
	parallel   bool

	client      *kubernetes.Clientset
	istioClient *kube.Client

	// pods is a mapping from app name to a pod name (write once, read only)
	pods map[string]string

	// accessLogs is a mapping from app name to a list of request ids that should be present in it
	accessLogs map[string][]string

	// mu protects mutable global state
	mu sync.Mutex
)

func init() {
	flag.StringVarP(&kubeconfig, "config", "c", "platform/kube/config",
		"kube config file or empty for in-cluster")
	flag.StringVarP(&hub, "hub", "h", "gcr.io/istio-testing",
		"Docker hub")
	flag.StringVarP(&tag, "tag", "t", "",
		"Docker tag (default <username>_YYYMMDD_HHMMSS formatted date)")
	flag.StringVarP(&namespace, "namespace", "n", "",
		"Namespace to use for testing (empty to create/delete temporary one)")
	flag.BoolVarP(&verbose, "dump", "d", true,
		"Dump proxy logs and request logs")
	flag.BoolVar(&norouting, "norouting", true,
		"Disable route rule tests")
	flag.StringVar(&layers, "layers", "docker",
		"path to directory with manager docker layers")
	flag.BoolVar(&parallel, "parallel", true,
		"Run requests in parallel")
}

func main() {
	flag.Parse()
	setup()
	check(testBasicReachability())
	check(testRouting())
	teardown()
}

func setup() {
	if tag == "" {
		// tag is the date with format <username>_YYYYMMDD-HHMMSS
		user, err := user.Current()
		if err != nil {
			log.Fatal(err)
		}
		tag = fmt.Sprintf("%s_%s", user.Username, time.Now().UTC().Format("20160102_150405"))
	}
	log.Printf("hub %v, tag %v", hub, tag)

	check(setupClient())

	if namespace == "" {
		var err error
		if namespace, err = generateNamespace(client); err != nil {
			check(err)
		}
<<<<<<< HEAD

		defer func() {
			deleteNamespace(client, namespace)
		}()

	}
	// deploy istio-infra
	deploy("http-discovery", managerDiscovery, namespace, "8080", "80", "unversioned")
	deploy("mixer", mixer, namespace, "8080", "80", "unversioned")
	deploy("istio-egress", egressProxy, namespace, "8080", "80", "unversioned")

	//deploy a healthy mix of apps, with and without proxy
	deploy("t", app, namespace, "8080", "80", "unversioned")
	deploy("a", appProxyManagerAgent, namespace, "8080", "80", "unversioned")
	deploy("b", appProxyManagerAgent, namespace, "80", "8080", "unversioned")

	if err := setupVersionedApp(); err != nil {
		return err
=======
	}

	pods = make(map[string]string)

	check(setupDockerImages())
	check(setupManager())
	check(setupSimpleApp())
	check(setupVersionedApp())
	check(setPods())

	accessLogs = make(map[string][]string)
	for app := range pods {
		accessLogs[app] = make([]string, 0)
>>>>>>> 194066ad
	}

}

// check function correctly cleans up on failure
func check(err error) {
	if err != nil {
		log.Print(err)
		teardown()
		os.Exit(1)
	}
}

// teardown removes resources
func teardown() {
	if verbose {
		dumpProxyLogs(pods["a"])
		dumpProxyLogs(pods["b"])
	}
	if namespace != "" && namespace != "default" {
		deleteNamespace(client, namespace)
		namespace = ""
	}
}

func setupDockerImages() error {
	if strings.HasPrefix(hub, "gcr.io") {
		if err := run("gcloud docker --authorize-only"); err != nil {
			return err
		}
	}

	re := regexp.MustCompile(`Loaded image ID: sha256:([a-zA-Z0-9]{10,})`)
	for _, image := range []string{"app", "init", "runtime"} {
		out, err := shell(fmt.Sprintf("docker load -i %s/%s-layer.tar", layers, image), true)
		if err != nil {
			return err
		}
		groups := re.FindStringSubmatch(out)
		if len(groups) != 2 {
			return fmt.Errorf("could not find docker Image ID for %q: %q", image, out)
		}
		srcTag := groups[1][:10]
		if err := run(fmt.Sprintf("docker tag %s %s/%s:%s", srcTag, hub, image, tag)); err != nil {
			return err
		}
		if err := run(fmt.Sprintf("docker push %s/%s:%s", hub, image, tag)); err != nil {
			return err
		}
	}
	return nil
}

<<<<<<< HEAD
func deploy(svcName, svcType, namespace, port1, port2, version string) {
	// write template
	svcConfigFile := svcName + "-" + svcType + ".yaml"
	var w *bufio.Writer
	if f, err := os.Create(svcConfigFile); err != nil {
		log.Fatal(err)
	} else {
		defer f.Close()
		w = bufio.NewWriter(f)
=======
func setupManager() error {
	// write template
	f, err := os.Create(managerYaml)
	if err != nil {
		return err
	}
	w := bufio.NewWriter(f)

	if err := write("test/integration/manager.yaml.tmpl", map[string]string{
		"hub":       hub,
		"tag":       tag,
		"namespace": namespace,
	}, w); err != nil {
		return err
	}

	if err := w.Flush(); err != nil {
		return err
	}
	if err := f.Close(); err != nil {
		return err
	}

	return run("kubectl apply -f " + managerYaml + " -n " + namespace)
}

func setupSimpleApp() error {
	// write template
	f, err := os.Create(simpleAppYaml)
	if err != nil {
		return err
	}
	w := bufio.NewWriter(f)

	if err := write("test/integration/http-service.yaml.tmpl", map[string]string{
		"hub":       hub,
		"tag":       tag,
		"namespace": namespace,
		"name":      "a",
		"port1":     "8080",
		"port2":     "80",
	}, w); err != nil {
		return err
	}

	if err := write("test/integration/http-service.yaml.tmpl", map[string]string{
		"hub":       hub,
		"tag":       tag,
		"namespace": namespace,
		"name":      "b",
		"port1":     "80",
		"port2":     "8000",
	}, w); err != nil {
		return err
>>>>>>> 194066ad
	}

	if err:= write("test/integration/"+svcType+".yaml.tmpl", map[string]string{
		"hub":       hub,
		"tag":       tag,
		"namespace": namespace,
		"name":      svcName,
		"port1":     port1,
		"port2":     port2,
		"version":   version,
	}, w); err != nil {
		log.Fatal(err)
	}

	if err := w.Flush(); err != nil {
		log.Fatal(err)
	}

	run("kubectl apply -f " + svcConfigFile + " -n " + namespace)
}

func setupVersionedApp() error {
	// write template
	f, err := os.Create(versionedAppYaml)
	if err != nil {
		return err
	}
	w := bufio.NewWriter(f)

	if err := write("test/integration/http-service-versions.yaml.tmpl", map[string]string{
		"hub":       hub,
		"tag":       tag,
		"namespace": namespace,
		"name":      "hello",
		"service":   "hello",
		"port1":     "8080",
		"port2":     "80",
		"version":   "v1",
	}, w); err != nil {
		return err
	}

	if err := write("test/integration/http-service-versions.yaml.tmpl", map[string]string{
		"hub":       hub,
		"tag":       tag,
		"namespace": namespace,
		"name":      "world-v1",
		"service":   "world",
		"port1":     "80",
		"port2":     "8000",
		"version":   "v1",
	}, w); err != nil {
		return err
	}

	if err := write("test/integration/http-service-versions.yaml.tmpl", map[string]string{
		"hub":       hub,
		"tag":       tag,
		"namespace": namespace,
		"name":      "world-v2",
		"service":   "world",
		"port1":     "80",
		"port2":     "8000",
		"version":   "v2",
	}, w); err != nil {
		return err
	}

	if err := w.Flush(); err != nil {
		return err
	}
	if err := f.Close(); err != nil {
		return err
	}

	return run("kubectl apply -f " + versionedAppYaml + " -n " + namespace)
}

func testBasicReachability() error {
	log.Printf("Verifying basic reachability across pods/services (a, b, and t)..")
	err := makeRequests()
	if err != nil {
		return err
	}
	if verbose {
		log.Println("requests:", accessLogs)
	}
	err = checkAccessLogs()
	if err != nil {
		return err
	}
	log.Println("Success!")
	return nil
}

func testRouting() error {
	if norouting {
		return nil
	}

	// First test default routing
	// Create a bytes buffer to hold the YAML form of rules
	log.Println("Routing all traffic to world-v1 and verifying..")
	var defaultRoute bytes.Buffer
	w := bufio.NewWriter(&defaultRoute)

	if err := write("test/integration/rule-default-route.yaml.tmpl", map[string]string{
		"destination": "world",
		"namespace":   namespace,
	}, w); err != nil {
		return err
	}

	if err := w.Flush(); err != nil {
		return err
	}
	if err := addRule(defaultRoute.Bytes(), model.RouteRule, "default-route", namespace); err != nil {
		return err
	}

	// TODO: eliminate this wait
	time.Sleep(time.Second * 10)

	if err := verifyRouting("hello", "world", "", "",
		100, map[string]int{
			"v1": 100,
			"v2": 0,
		}); err != nil {
		return err
	}
	log.Println("Success!")

	log.Println("Routing 75 percent to world-v1, 25 percent to world-v2 and verifying..")
	// Create a bytes buffer to hold the YAML form of rules
	var weightedRoute bytes.Buffer
	w = bufio.NewWriter(&weightedRoute)

	if err := write("test/integration/rule-weighted-route.yaml.tmpl", map[string]string{
		"destination": "world",
		"namespace":   namespace,
	}, w); err != nil {
		return err
	}

	if err := w.Flush(); err != nil {
		return err
	}
	if err := addRule(weightedRoute.Bytes(), model.RouteRule, "weighted-route", namespace); err != nil {
		return err
	}

	// TODO: eliminate this wait
	time.Sleep(time.Second * 15)

	if err := verifyRouting("hello", "world", "", "",
		100, map[string]int{
			"v1": 75,
			"v2": 25,
		}); err != nil {
		return err
	}
	log.Println("Success!")

	log.Println("Routing 100 percent to world-v2 using header based routing and verifying..")
	// Create a bytes buffer to hold the YAML form of rules
	var contentRoute bytes.Buffer
	w = bufio.NewWriter(&contentRoute)

	if err := write("test/integration/rule-content-route.yaml.tmpl", map[string]string{
		"destination": "world",
		"namespace":   namespace,
	}, w); err != nil {
		return err
	}

	if err := w.Flush(); err != nil {
		return err
	}
	if err := addRule(contentRoute.Bytes(), model.RouteRule, "content-route", namespace); err != nil {
		return err
	}

	// TODO: eliminate this wait
	time.Sleep(time.Second * 15)

	if err := verifyRouting("hello", "world", "version", "v2",
		100, map[string]int{
			"v1": 0,
			"v2": 100,
		}); err != nil {
		return err
	}
	log.Println("Success!")

	log.Println("Testing fault injection..")
	// Create a bytes buffer to hold the YAML form of rules
	var faultPolicy bytes.Buffer
	w = bufio.NewWriter(&faultPolicy)

	if err := write("test/integration/policy-fault-injection.yaml.tmpl", map[string]string{
		"destination": "world",
		"namespace":   namespace,
	}, w); err != nil {
		return err
	}

	if err := w.Flush(); err != nil {
		return err
	}
	if err := addRule(faultPolicy.Bytes(), model.Destination, "fault-policy", namespace); err != nil {
		return err
	}

	// TODO: eliminate this wait
	time.Sleep(time.Second * 15)

	if err := verifyFaultInjection(pods, "hello", "world", "version", "v2", time.Second*5, 503); err != nil {
		return err
	}
	log.Println("Success!")

	return nil
}

func addRule(ruleConfig []byte, kind string, name string, namespace string) error {

	out, err := yaml.YAMLToJSON(ruleConfig)
	if err != nil {
		return fmt.Errorf("Cannot convert YAML rule to JSON: %v", err)
	}

	istioKind, ok := model.IstioConfig[kind]
	if !ok {
		return fmt.Errorf("Invalid kind %s", kind)
	}
	v, err := istioKind.FromJSON(string(out))
	if err != nil {
		return fmt.Errorf("Cannot parse proto message from JSON: %v", err)
	}

	err = istioClient.Put(model.Key{
		Kind:      kind,
		Name:      name,
		Namespace: namespace,
	}, v)

	return err
}

func write(in string, data map[string]string, out io.Writer) error {
	tmpl, err := template.ParseFiles(in)
	if err != nil {
		return err
	}
	if err := tmpl.Execute(out, data); err != nil {
		return err
	}
	return nil
}

func run(command string) error {
	log.Println(command)
	parts := strings.Split(command, " ")
	/* #nosec */
	c := exec.Command(parts[0], parts[1:]...)
	c.Stdout = os.Stdout
	c.Stderr = os.Stderr
	return c.Run()
}

func shell(command string, printCmd bool) (string, error) {
	if printCmd {
		log.Println(command)
	}
	parts := strings.Split(command, " ")
	/* #nosec */
	c := exec.Command(parts[0], parts[1:]...)
	bytes, err := c.CombinedOutput()
	if err != nil {
		log.Println(string(bytes))
		return "", fmt.Errorf("command failed: %q %v", string(bytes), err)
	}
	return string(bytes), nil
}

// connect to K8S cluster and register TPRs
func setupClient() error {
	var err error
	var config *rest.Config
	if kubeconfig == "" {
		config, err = rest.InClusterConfig()
	} else {
		config, err = clientcmd.BuildConfigFromFlags("", kubeconfig)
	}
	if err != nil {
		return err
	}

	client, err = kubernetes.NewForConfig(config)
	if err != nil {
		return err
	}

	istioClient, err = kube.NewClient(kubeconfig, model.IstioConfig)
	if err != nil {
		return err
	}

	return istioClient.RegisterResources()
}

func setPods() error {
	items := make([]v1.Pod, 0)
	for n := 0; ; n++ {
		log.Println("Checking all pods are running...")
		list, err := client.Pods(namespace).List(v1.ListOptions{})
		if err != nil {
			return err
		}
		items = list.Items
		ready := true

		for _, pod := range items {
			if pod.Status.Phase != "Running" {
				log.Printf("Pod %s has status %s\n", pod.Name, pod.Status.Phase)
				ready = false
				break
			}
		}

		if ready {
			break
		}

		if n > budget {
			for _, pod := range items {
				dumpProxyLogs(pod.Name)
			}
			return fmt.Errorf("exceeded budget for checking pod status")
		}

		time.Sleep(time.Second)
	}

	for _, pod := range items {
		if app, exists := pod.Labels["app"]; exists {
			pods[app] = pod.Name
		}
	}

	return nil
}

func dumpProxyLogs(name string) {
	log.Println("Pod proxy logs", name)
	raw, err := client.Pods(namespace).
		GetLogs(name, &v1.PodLogOptions{Container: "proxy"}).
		Do().Raw()
	if err != nil {
		log.Println("Request error", err)
	} else {
		log.Println(string(raw))
	}
}

// makeRequest creates a function to make requests; done should return true to quickly exit the retry loop
func makeRequest(src, dst, port, domain string, done func() bool) func() error {
	return func() error {
		url := fmt.Sprintf("http://%s%s%s/%s", dst, domain, port, src)
		for n := 0; n < budget; n++ {
			log.Printf("Making a request %s from %s (attempt %d)...\n", url, src, n)

			request, err := shell(fmt.Sprintf("kubectl exec %s -n %s -c app client %s", pods[src], namespace, url), verbose)
			if err != nil {
				return err
			}
			if verbose {
				log.Println(request)
			}
			match := regexp.MustCompile("X-Request-Id=(.*)").FindStringSubmatch(request)
			if len(match) > 1 {
				id := match[1]
				if verbose {
					log.Printf("id=%s\n", id)
				}
				mu.Lock()
				accessLogs[src] = append(accessLogs[src], id)
				accessLogs[dst] = append(accessLogs[dst], id)
				mu.Unlock()
				return nil
			}

			// Expected no match
			if src == "t" && dst == "t" {
				if verbose {
					log.Println("Expected no match for t->t")
				}
				return nil
			}
			if done() {
				return nil
			}
		}
		return fmt.Errorf("failed to inject proxy from %s to %s (url %s)", src, dst, url)
	}
}

// makeRequests executes requests in pods and collects request ids per pod to check against access logs
func makeRequests() error {
	log.Printf("makeRequests parallel=%t\n", parallel)
	g, ctx := errgroup.WithContext(context.Background())
	testPods := []string{"a", "b", "t"}
	for _, src := range testPods {
		for _, dst := range testPods {
			for _, port := range []string{"", ":80", ":8080"} {
				for _, domain := range []string{"", "." + namespace} {
					if parallel {
						g.Go(makeRequest(src, dst, port, domain, func() bool {
							select {
							case <-time.After(time.Second):
								// try again
							case <-ctx.Done():
								return true
							}
							return false
						}))
					} else {
						if err := makeRequest(src, dst, port, domain, func() bool { return false })(); err != nil {
							return err
						}
					}
				}
			}
		}
	}
	if parallel {
		if err := g.Wait(); err != nil {
			return err
		}
	}
	return nil
}

func checkAccessLogs() error {
	log.Println("Checking access logs of pods to correlate request IDs...")
	for n := 0; ; n++ {
		found := true
		for _, pod := range []string{"a", "b"} {
			if verbose {
				log.Printf("Checking access log of %s\n", pod)
			}
			access, err := shell(fmt.Sprintf("kubectl logs %s -n %s -c proxy", pods[pod], namespace), false)
			if err != nil {
				return err
			}
			for _, id := range accessLogs[pod] {
				if !strings.Contains(access, id) {
					if verbose {
						log.Printf("Failed to find request id %s in log of %s\n", id, pod)
					}
					found = false
					break
				}
			}
			if !found {
				break
			}
		}

		if found {
			return nil
		}

		if n > budget {
			return fmt.Errorf("exceeded budget for checking access logs")
		}

		time.Sleep(time.Second)
	}
}

// verifyRouting verifies if the traffic is split as specified across different deployments in a service
func verifyRouting(src, dst, headerKey, headerVal string,
	samples int, expectedCount map[string]int) error {
	var mu sync.Mutex
	count := make(map[string]int)
	for version := range expectedCount {
		count[version] = 0
	}

	url := fmt.Sprintf("http://%s/%s", dst, src)
	log.Printf("Making %d requests (%s) from %s...\n", samples, url, src)

	var g errgroup.Group
	for i := 0; i < samples; i++ {
		cmd := fmt.Sprintf("kubectl exec %s -n %s -c app client %s %s %s", pods[src], namespace, url, headerKey, headerVal)
		g.Go(func() error {
			request, err := shell(cmd, false)
			if err != nil {
				return err
			}
			if verbose {
				log.Println(request)
			}
			match := regexp.MustCompile("ServiceVersion=(.*)").FindStringSubmatch(request)
			if len(match) > 1 {
				id := match[1]
				mu.Lock()
				count[id]++
				mu.Unlock()
			}
			return nil
		})
	}

	if err := g.Wait(); err != nil {
		return err
	}

	epsilon := 5

	var failures int
	for version, expected := range expectedCount {
		if count[version] > expected+epsilon || count[version] < expected-epsilon {
			log.Printf("Expected %v requests (+/-%v) to reach %s => Got %v\n", expected, epsilon, version, count[version])
			failures++
		}
	}

	if failures > 0 {
		return errors.New("routing verification failed")
	}
	return nil
}

// verifyFaultInjection verifies if the fault filter was setup properly
func verifyFaultInjection(pods map[string]string, src, dst, headerKey, headerVal string,
	respTime time.Duration, respCode int) error {

	url := fmt.Sprintf("http://%s/%s", dst, src)
	log.Printf("Making 1 request (%s) from %s...\n", url, src)
	cmd := fmt.Sprintf("kubectl exec %s -n %s -c app client %s %s %s", pods[src], namespace, url, headerKey, headerVal)

	start := time.Now()
	request, err := shell(cmd, false)
	elapsed := time.Since(start)
	if err != nil {
		return err
	}
	if verbose {
		log.Println(request)
	}

	match := regexp.MustCompile("StatusCode=(.*)").FindStringSubmatch(request)
	statusCode := 0
	if len(match) > 1 {
		statusCode, err = strconv.Atoi(match[1])
		if err != nil {
			statusCode = -1
		}
	}

	// +/- 1s variance
	epsilon := time.Second * 2
	log.Printf("Response time is %s with status code %d\n", elapsed, statusCode)
	log.Printf("Expected response time is %s +/- %s with status code %d\n", respTime, epsilon, respCode)
	if elapsed > respTime+epsilon || elapsed < respTime-epsilon || respCode != statusCode {
		return errors.New("fault injection verification failed")
	}
	return nil
}

func generateNamespace(cl *kubernetes.Clientset) (string, error) {
	ns, err := cl.Core().Namespaces().Create(&v1.Namespace{
		ObjectMeta: v1.ObjectMeta{
			GenerateName: "istio-integration-",
		},
	})
	if err != nil {
		return "", err
	}
	log.Printf("Created namespace %s\n", ns.Name)
	return ns.Name, nil
}

func deleteNamespace(cl *kubernetes.Clientset, ns string) {
	if cl != nil && ns != "" && ns != "default" {
		if err := cl.Core().Namespaces().Delete(ns, &v1.DeleteOptions{}); err != nil {
			log.Printf("Error deleting namespace: %v\n", err)
		}
		log.Printf("Deleted namespace %s\n", ns)
	}
}<|MERGE_RESOLUTION|>--- conflicted
+++ resolved
@@ -126,13 +126,12 @@
 		if namespace, err = generateNamespace(client); err != nil {
 			check(err)
 		}
-<<<<<<< HEAD
-
-		defer func() {
-			deleteNamespace(client, namespace)
-		}()
-
-	}
+	}
+
+	pods = make(map[string]string)
+
+	check(setupDockerImages())
+
 	// deploy istio-infra
 	deploy("http-discovery", managerDiscovery, namespace, "8080", "80", "unversioned")
 	deploy("mixer", mixer, namespace, "8080", "80", "unversioned")
@@ -143,23 +142,13 @@
 	deploy("a", appProxyManagerAgent, namespace, "8080", "80", "unversioned")
 	deploy("b", appProxyManagerAgent, namespace, "80", "8080", "unversioned")
 
-	if err := setupVersionedApp(); err != nil {
-		return err
-=======
-	}
-
-	pods = make(map[string]string)
-
-	check(setupDockerImages())
-	check(setupManager())
-	check(setupSimpleApp())
 	check(setupVersionedApp())
+
 	check(setPods())
 
 	accessLogs = make(map[string][]string)
 	for app := range pods {
 		accessLogs[app] = make([]string, 0)
->>>>>>> 194066ad
 	}
 
 }
@@ -213,7 +202,6 @@
 	return nil
 }
 
-<<<<<<< HEAD
 func deploy(svcName, svcType, namespace, port1, port2, version string) {
 	// write template
 	svcConfigFile := svcName + "-" + svcType + ".yaml"
@@ -223,62 +211,6 @@
 	} else {
 		defer f.Close()
 		w = bufio.NewWriter(f)
-=======
-func setupManager() error {
-	// write template
-	f, err := os.Create(managerYaml)
-	if err != nil {
-		return err
-	}
-	w := bufio.NewWriter(f)
-
-	if err := write("test/integration/manager.yaml.tmpl", map[string]string{
-		"hub":       hub,
-		"tag":       tag,
-		"namespace": namespace,
-	}, w); err != nil {
-		return err
-	}
-
-	if err := w.Flush(); err != nil {
-		return err
-	}
-	if err := f.Close(); err != nil {
-		return err
-	}
-
-	return run("kubectl apply -f " + managerYaml + " -n " + namespace)
-}
-
-func setupSimpleApp() error {
-	// write template
-	f, err := os.Create(simpleAppYaml)
-	if err != nil {
-		return err
-	}
-	w := bufio.NewWriter(f)
-
-	if err := write("test/integration/http-service.yaml.tmpl", map[string]string{
-		"hub":       hub,
-		"tag":       tag,
-		"namespace": namespace,
-		"name":      "a",
-		"port1":     "8080",
-		"port2":     "80",
-	}, w); err != nil {
-		return err
-	}
-
-	if err := write("test/integration/http-service.yaml.tmpl", map[string]string{
-		"hub":       hub,
-		"tag":       tag,
-		"namespace": namespace,
-		"name":      "b",
-		"port1":     "80",
-		"port2":     "8000",
-	}, w); err != nil {
-		return err
->>>>>>> 194066ad
 	}
 
 	if err:= write("test/integration/"+svcType+".yaml.tmpl", map[string]string{

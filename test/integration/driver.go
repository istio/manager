--- conflicted
+++ resolved
@@ -89,13 +89,11 @@
 	// If specified, only run one test
 	flag.StringVar(&testType, "testtype", "", "Select test to run (default is all tests)")
 
-<<<<<<< HEAD
-	flag.IntVar(&params.DebugPort, "debugport", 0, "Debugging port")
-=======
 	// Keep disabled until default no-op initializer is distributed
 	// and running in test clusters.
 	flag.BoolVar(&params.UseInitializer, "use-initializer", false, "Use k8s sidecar initializer")
->>>>>>> 9559fffa
+
+	flag.IntVar(&params.DebugPort, "debugport", 0, "Debugging port")
 }
 
 type test interface {

load("@io_bazel_rules_go//go:def.bzl", "go_library", "go_test")

go_library(
    name = "go_default_library",
    srcs = [
        "config.go",
        "controller.go",
        "monitor.go",
    ],
    visibility = ["//visibility:public"],
<<<<<<< HEAD
    deps = [
        "//model:go_default_library",
        "@com_github_golang_glog//:go_default_library",
        "@com_github_golang_protobuf//proto:go_default_library",
    ],
=======
    deps = ["//model:go_default_library"],
>>>>>>> af16bd80
)

go_test(
    name = "go_default_xtest",
    size = "small",
    srcs = [
        "controller_test.go",
    ],
    deps = [
        ":go_default_library",
        "//model:go_default_library",
        "//test/mock:go_default_library",
    ],
)<|MERGE_RESOLUTION|>--- conflicted
+++ resolved
@@ -8,22 +8,16 @@
         "monitor.go",
     ],
     visibility = ["//visibility:public"],
-<<<<<<< HEAD
-    deps = [
-        "//model:go_default_library",
-        "@com_github_golang_glog//:go_default_library",
-        "@com_github_golang_protobuf//proto:go_default_library",
-    ],
-=======
     deps = ["//model:go_default_library"],
->>>>>>> af16bd80
 )
 
 go_test(
     name = "go_default_xtest",
     size = "small",
     srcs = [
+	"config_test.go",
         "controller_test.go",
+	"monitor_test.go",
     ],
     deps = [
         ":go_default_library",

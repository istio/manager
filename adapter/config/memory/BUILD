--- conflicted
+++ resolved
@@ -19,10 +19,7 @@
     size = "small",
     srcs = [
         "config_test.go",
-<<<<<<< HEAD
-=======
         "controller_test.go",
->>>>>>> e80a8f14
         "monitor_test.go",
     ],
     deps = [

// Copyright 2017 Istio Authors
//
// Licensed under the Apache License, Version 2.0 (the "License");
// you may not use this file except in compliance with the License.
// You may obtain a copy of the License at
//
//     http://www.apache.org/licenses/LICENSE-2.0
//
// Unless required by applicable law or agreed to in writing, software
// distributed under the License is distributed on an "AS IS" BASIS,
// WITHOUT WARRANTIES OR CONDITIONS OF ANY KIND, either express or implied.
// See the License for the specific language governing permissions and
// limitations under the License.

package ingress

import (
	"fmt"

	"github.com/golang/glog"
<<<<<<< HEAD

=======
>>>>>>> de48f4f7
	v1 "k8s.io/api/core/v1"
	"k8s.io/api/extensions/v1beta1"
	betaext "k8s.io/api/extensions/v1beta1"
	meta_v1 "k8s.io/apimachinery/pkg/apis/meta/v1"
	"k8s.io/apimachinery/pkg/runtime"
	"k8s.io/apimachinery/pkg/watch"
	"k8s.io/client-go/kubernetes"
	"k8s.io/client-go/tools/cache"
	"k8s.io/ingress/core/pkg/ingress/status"
	"k8s.io/ingress/core/pkg/ingress/store"

	proxyconfig "istio.io/api/proxy/v1/config"
	"istio.io/pilot/platform/kube"
)

const ingressElectionID = "istio-ingress-controller-leader"

// StatusSyncer keeps the status IP in each Ingress resource updated
type StatusSyncer struct {
	sync     status.Sync
	informer cache.SharedIndexInformer
}

// Run the syncer until stopCh is closed
func (s *StatusSyncer) Run(stopCh <-chan struct{}) {
	go func() {
		s.sync.Run(stopCh)
		s.sync.Shutdown()
	}()
	go s.informer.Run(stopCh)
	<-stopCh
}

// NewStatusSyncer creates a new instance
func NewStatusSyncer(mesh *proxyconfig.ProxyMeshConfig, client kubernetes.Interface,
	options kube.ControllerOptions) *StatusSyncer {

	informer := cache.NewSharedIndexInformer(
		&cache.ListWatch{
			ListFunc: func(opts meta_v1.ListOptions) (runtime.Object, error) {
				return client.ExtensionsV1beta1().Ingresses(options.AppNamespace).List(opts)
			},
			WatchFunc: func(opts meta_v1.ListOptions) (watch.Interface, error) {
				return client.ExtensionsV1beta1().Ingresses(options.AppNamespace).Watch(opts)
			},
		},
		&v1beta1.Ingress{}, options.ResyncPeriod, cache.Indexers{},
	)

	var publishService string
	if mesh.IngressService != "" {
		publishService = fmt.Sprintf("%v/%v", options.Namespace, mesh.IngressService)
	}
	glog.V(2).Infof("INGRESS STATUS publishService %s", publishService)
	ingressClass, defaultIngressClass := convertIngressControllerMode(mesh.IngressControllerMode, mesh.IngressClass)

	customIngressStatus := func(*betaext.Ingress) []v1.LoadBalancerIngress {
		return nil
	}

	sync := status.NewStatusSyncer(status.Config{
		Client:              client,
		IngressLister:       store.IngressLister{Store: informer.GetStore()},
		ElectionID:          ingressElectionID, // TODO: configurable?
		PublishService:      publishService,
		DefaultIngressClass: defaultIngressClass,
		IngressClass:        ingressClass,
		CustomIngressStatus: customIngressStatus,
	})

	return &StatusSyncer{
		sync:     sync,
		informer: informer,
	}
}

// convertIngressControllerMode converts Ingress controller mode into k8s ingress status syncer ingress class and
// default ingress class. Ingress class and default ingress class are used by the syncer to determine whether or not to
// update the IP of a ingress resource.
func convertIngressControllerMode(mode proxyconfig.ProxyMeshConfig_IngressControllerMode,
	class string) (string, string) {
	var ingressClass, defaultIngressClass string
	switch mode {
	case proxyconfig.ProxyMeshConfig_DEFAULT:
		defaultIngressClass = class
		ingressClass = class
	case proxyconfig.ProxyMeshConfig_STRICT:
		ingressClass = class
	}
	return ingressClass, defaultIngressClass
}<|MERGE_RESOLUTION|>--- conflicted
+++ resolved
@@ -18,10 +18,6 @@
 	"fmt"
 
 	"github.com/golang/glog"
-<<<<<<< HEAD
-
-=======
->>>>>>> de48f4f7
 	v1 "k8s.io/api/core/v1"
 	"k8s.io/api/extensions/v1beta1"
 	betaext "k8s.io/api/extensions/v1beta1"

--- conflicted
+++ resolved
@@ -23,33 +23,10 @@
 	"istio.io/pilot/model"
 )
 
-<<<<<<< HEAD
-// configKey assigns k8s CRD name to Istio config
-func configKey(typ, key string) string {
-	switch typ {
-	case model.RouteRule, model.IngressRule:
-		return typ + "-" + key
-	case model.DestinationPolicy:
-		// TODO: special key encoding for long hostnames-based keys
-		parts := strings.Split(key, ".")
-		return typ + "-" + strings.Replace(parts[0], "-", "--", -1) +
-			"-" + strings.Replace(parts[1], "-", "--", -1)
-	case model.EgressRule:
-		escapedKey := key
-		// use letter 'e' as escape character:
-		// ee = e
-		// ed = .
-		// es = *
-		escapedKey = strings.Replace(escapedKey, "e", "ee", -1)
-		escapedKey = strings.Replace(escapedKey, ".", "ed", -1)
-		escapedKey = strings.Replace(escapedKey, "*", "es", -1)
-		return typ + "-" + escapedKey
-=======
 func convertObject(schema model.ProtoSchema, object IstioObject) (*model.Config, error) {
 	data, err := schema.FromJSONMap(object.GetSpec())
 	if err != nil {
 		return nil, err
->>>>>>> bf9decf7
 	}
 	meta := object.GetObjectMeta()
 	return &model.Config{
